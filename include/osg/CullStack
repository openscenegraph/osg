--- conflicted
+++ resolved
@@ -143,17 +143,9 @@
         inline const CullingSet& getCurrentCullingSet() const { return *_back_modelviewCullingStack; }
 
         inline osg::Viewport* getViewport();
-<<<<<<< HEAD
-
         inline osg::RefMatrix* getModelViewMatrix();
         inline osg::RefMatrix* getProjectionMatrix();
         inline osg::Matrix getWindowMatrix() const;
-
-=======
-        inline osg::RefMatrix* getModelViewMatrix();
-        inline osg::RefMatrix* getProjectionMatrix();
-        inline osg::Matrix getWindowMatrix();
->>>>>>> 7a497e58
         inline const osg::RefMatrix* getMVPW();
 
         inline const osg::Vec3& getReferenceViewPoint() const { return _referenceViewPoints.back(); }
@@ -257,7 +249,7 @@
     }
 }
 
-inline osg::Matrix CullStack::getWindowMatrix()
+inline osg::Matrix CullStack::getWindowMatrix() const
 {
     if (!_viewportStack.empty())
     {
