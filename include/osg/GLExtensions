/* -*-c++-*- OpenSceneGraph - Copyright (C) 1998-2006 Robert Osfield
 *
 * This library is open source and may be redistributed and/or modified under
 * the terms of the OpenSceneGraph Public License (OSGPL) version 0.0 or
 * (at your option) any later version.  The full license is in LICENSE file
 * included with this distribution, and on the openscenegraph.org website.
 *
 * This library is distributed in the hope that it will be useful,
 * but WITHOUT ANY WARRANTY; without even the implied warranty of
 * MERCHANTABILITY or FITNESS FOR A PARTICULAR PURPOSE.  See the
 * OpenSceneGraph Public License for more details.
*/

#ifndef OSG_GLEXTENSIONS
#define OSG_GLEXTENSIONS 1

#include <osg/Export>
#include <osg/GLDefines>

#include <stdlib.h>
#include <string.h>
#include <string>


namespace osg {

/** Return floating-point OpenGL version number.
  * Note: Must only be called within a valid OpenGL context,
  * undefined behavior may occur otherwise.
*/
extern OSG_EXPORT float getGLVersionNumber();

/** Return true if "extension" is contained in "extensionString".
*/
extern OSG_EXPORT bool isExtensionInExtensionString(const char *extension, const char *extensionString);

/** Return true if OpenGL "extension" is supported.
  * Note: Must only be called within a valid OpenGL context,
  * undefined behavior may occur otherwise.
*/
extern OSG_EXPORT bool isGLExtensionSupported(unsigned int contextID, const char *extension);

/** Return true if OpenGL "extension" or minimum OpenGL version number is supported.
  * Note: Must only be called within a valid OpenGL context,
  * undefined behavior may occur otherwise.
*/
extern OSG_EXPORT bool isGLExtensionOrVersionSupported(unsigned int contextID, const char *extension, float requiredGlVersion);

/** Return the address of the specified OpenGL function.
  * Return NULL if function not supported by OpenGL library.
  * Note, glGLExtensionFuncPtr is declared inline so that the code
  * is compiled locally to the calling code.  This should get by Windows'
  * dumb implementation of having different GL function ptr's for each
  * library when linked to it.
*/
extern OSG_EXPORT void* getGLExtensionFuncPtr(const char *funcName);

/** Set a list of extensions to disable for different OpenGL renderers. This allows
  * OSG applications to work around OpenGL drivers' bugs which are due to problematic extension support.
  * The format of the string is:
  * "GLRendererString : ExtensionName, ExtensionName; GLRenderString2 : ExtensionName;"
  * An example of is : "SUN_XVR1000:GL_EXT_texture_filter_anisotropic"
  * The default setting of GLExtensionDisableString is obtained from the OSG_GL_EXTENSION_DISABLE
  * environmental variable.
*/
extern OSG_EXPORT void setGLExtensionDisableString(const std::string& disableString);

/** Get the list of extensions that are disabled for various OpenGL renderers. */
extern OSG_EXPORT std::string& getGLExtensionDisableString();

/** Return the address of the specified OpenGL function. If not found then
  * check a second function name, if this fails then return NULL as function is
  * not supported by OpenGL library. This is used for checking something
  * like glActiveTexture (which is in OGL1.3) or glActiveTextureARB.
*/
inline void* getGLExtensionFuncPtr(const char *funcName, const char *fallbackFuncName)
{
    void* ptr = getGLExtensionFuncPtr(funcName);
    return (ptr!=0) ? ptr : getGLExtensionFuncPtr(fallbackFuncName);
}

/** Return the address of the specified OpenGL function. If not found then
  * check a second function name, if this fails then return NULL as function is
  * not supported by OpenGL library. This is used for checking something
  * like glActiveTexture (which is in OGL1.3) or glActiveTextureARB.
*/
inline void* getGLExtensionFuncPtr(const char *funcName1, const char *funcName2, const char *funcName3)
{
    void* ptr = getGLExtensionFuncPtr(funcName1);
    return (ptr!=0) ? ptr : getGLExtensionFuncPtr(funcName2, funcName3);
}

template<typename T, typename R>
bool convertPointer(T& dest, R src)
{
    memcpy(&dest, &src, sizeof(src));
    return src!=0;
}

template<typename T, typename R>
T convertPointerType(R src)
{
    T dest;
    memcpy(&dest, &src, sizeof(src));
    return dest;
}

template<typename T>
bool setGLExtensionFuncPtr(T& t, const char* str1, bool validContext=true)
{
    return convertPointer(t, validContext ? osg::getGLExtensionFuncPtr(str1) : 0);
}

template<typename T>
bool setGLExtensionFuncPtr(T& t, const char* str1, const char* str2, bool validContext=true)
{
    return convertPointer(t, validContext ? osg::getGLExtensionFuncPtr(str1, str2) : 0);
}

template<typename T>
bool setGLExtensionFuncPtr(T& t, const char* str1, const char* str2, const char* str3, bool validContext=true)
{
    return convertPointer(t, validContext ? osg::getGLExtensionFuncPtr(str1, str2, str3) : 0);
}

/** Main GLExtensions class for managing OpenGL extensions per graphics context.*/
class OSG_EXPORT GLExtensions : public osg::Referenced
{
    public:
        GLExtensions(unsigned int contextID);

        /** Function to call to get the extension of a specified context.
          * If the Exentsion object for that context has not yet been created then
          * and the 'createIfNotInitalized' flag been set to false then returns NULL.
          * If 'createIfNotInitalized' is true then the Extensions object is
          * automatically created.  However, in this case the extension object
          * only be created with the graphics context associated with ContextID..*/
        static GLExtensions* Get(unsigned int contextID,bool createIfNotInitalized);

        /** allows users to override the extensions across graphics contexts.
          * typically used when you have different extensions supported across graphics pipes
          * but need to ensure that they all use the same low common denominator extensions.*/
        static void Set(unsigned int contextID, GLExtensions* extensions);

        // C++-friendly convenience wrapper methods
        GLuint getCurrentProgram() const;
        bool getProgramInfoLog( GLuint program, std::string& result ) const;
        bool getShaderInfoLog( GLuint shader, std::string& result ) const;
        bool getAttribLocation( const char* attribName, GLuint& slot ) const;
        bool getFragDataLocation( const char* fragDataName, GLuint& slot) const;


        float glVersion;
        float glslLanguageVersion;

        bool isGlslSupported;
        bool isShaderObjectsSupported;
        bool isVertexShaderSupported;
        bool isFragmentShaderSupported;
        bool isLanguage100Supported;
        bool isGeometryShader4Supported;
        bool areTessellationShadersSupported;
        bool isGpuShader4Supported;
        bool isUniformBufferObjectSupported;
        bool isGetProgramBinarySupported;
        bool isGpuShaderFp64Supported;
        bool isShaderAtomicCountersSupported;
        bool isRectangleSupported;
        bool isCubeMapSupported;
        bool isClipControlSupported;

        void (GL_APIENTRY * glDrawBuffers)(GLsizei n, const GLenum *bufs);
        void (GL_APIENTRY * glAttachShader)(GLuint program, GLuint shader);
        void (GL_APIENTRY * glBindAttribLocation)(GLuint program, GLuint index, const GLchar *name);
        void (GL_APIENTRY * glCompileShader)(GLuint shader);
        GLuint (GL_APIENTRY * glCreateProgram)(void);
        GLuint (GL_APIENTRY * glCreateShader)(GLenum type);
        void (GL_APIENTRY * glDeleteProgram)(GLuint program);
        void (GL_APIENTRY * glDeleteObjectARB)(GLuint program);
        void (GL_APIENTRY * glDeleteShader)(GLuint shader);
        void (GL_APIENTRY * glDetachShader)(GLuint program, GLuint shader);
        void (GL_APIENTRY * glDisableVertexAttribArray)(GLuint index);
        void (GL_APIENTRY * glEnableVertexAttribArray)(GLuint index);
        void (GL_APIENTRY * glGetActiveAttrib)(GLuint program, GLuint index, GLsizei bufSize, GLsizei *length, GLint *size, GLenum *type, GLchar *name);
        void (GL_APIENTRY * glGetActiveUniform)(GLuint program, GLuint index, GLsizei bufSize, GLsizei *length, GLint *size, GLenum *type, GLchar *name);
        void (GL_APIENTRY * glGetAttachedShaders)(GLuint program, GLsizei maxCount, GLsizei *count, GLuint *obj);
        GLint (GL_APIENTRY * glGetAttribLocation)(GLuint program, const GLchar *name);
        void (GL_APIENTRY * glGetProgramiv)(GLuint program, GLenum pname, GLint *params);
        void (GL_APIENTRY * glGetObjectParameterivARB)(GLuint program, GLenum pname, GLint *params);
        void (GL_APIENTRY * glGetProgramInfoLog)(GLuint program, GLsizei bufSize, GLsizei *length, GLchar *infoLog);
        void (GL_APIENTRY * glGetInfoLogARB)(GLuint program, GLsizei bufSize, GLsizei *length, GLchar *infoLog);
        void (GL_APIENTRY * glGetShaderiv)(GLuint shader, GLenum pname, GLint *params);
        void (GL_APIENTRY * glGetShaderInfoLog)(GLuint shader, GLsizei bufSize, GLsizei *length, GLchar *infoLog);
        void (GL_APIENTRY * glGetShaderSource)(GLuint shader, GLsizei bufSize, GLsizei *length, GLchar *source);
        GLint (GL_APIENTRY * glGetUniformLocation)(GLuint program, const GLchar *name);
        void (GL_APIENTRY * glGetUniformfv)(GLuint program, GLint location, GLfloat *params);
        void (GL_APIENTRY * glGetUniformiv)(GLuint program, GLint location, GLint *params);
        void (GL_APIENTRY * glGetVertexAttribdv)(GLuint index, GLenum pname, GLdouble *params);
        void (GL_APIENTRY * glGetVertexAttribfv)(GLuint index, GLenum pname, GLfloat *params);
        void (GL_APIENTRY * glGetVertexAttribiv)(GLuint index, GLenum pname, GLint *params);
        void (GL_APIENTRY * glGetVertexAttribPointerv)(GLuint index, GLenum pname, GLvoid* *pointer);
        GLboolean (GL_APIENTRY * glIsProgram)(GLuint program);
        GLboolean (GL_APIENTRY * glIsShader)(GLuint shader);
        void (GL_APIENTRY * glLinkProgram)(GLuint program);
        void (GL_APIENTRY * glShaderSource)(GLuint shader, GLsizei count, const GLchar* *string, const GLint *length);
        void (GL_APIENTRY * glUseProgram)(GLuint program);
        void (GL_APIENTRY * glUniform1f)(GLint location, GLfloat v0);
        void (GL_APIENTRY * glUniform2f)(GLint location, GLfloat v0, GLfloat v1);
        void (GL_APIENTRY * glUniform3f)(GLint location, GLfloat v0, GLfloat v1, GLfloat v2);
        void (GL_APIENTRY * glUniform4f)(GLint location, GLfloat v0, GLfloat v1, GLfloat v2, GLfloat v3);
        void (GL_APIENTRY * glUniform1i)(GLint location, GLint v0);
        void (GL_APIENTRY * glUniform2i)(GLint location, GLint v0, GLint v1);
        void (GL_APIENTRY * glUniform3i)(GLint location, GLint v0, GLint v1, GLint v2);
        void (GL_APIENTRY * glUniform4i)(GLint location, GLint v0, GLint v1, GLint v2, GLint v3);
        void (GL_APIENTRY * glUniform1fv)(GLint location, GLsizei count, const GLfloat *value);
        void (GL_APIENTRY * glUniform2fv)(GLint location, GLsizei count, const GLfloat *value);
        void (GL_APIENTRY * glUniform3fv)(GLint location, GLsizei count, const GLfloat *value);
        void (GL_APIENTRY * glUniform4fv)(GLint location, GLsizei count, const GLfloat *value);
        void (GL_APIENTRY * glUniform1iv)(GLint location, GLsizei count, const GLint *value);
        void (GL_APIENTRY * glUniform2iv)(GLint location, GLsizei count, const GLint *value);
        void (GL_APIENTRY * glUniform3iv)(GLint location, GLsizei count, const GLint *value);
        void (GL_APIENTRY * glUniform4iv)(GLint location, GLsizei count, const GLint *value);
        void (GL_APIENTRY * glUniformMatrix2fv)(GLint location, GLsizei count, GLboolean transpose, const GLfloat *value);
        void (GL_APIENTRY * glUniformMatrix3fv)(GLint location, GLsizei count, GLboolean transpose, const GLfloat *value);
        void (GL_APIENTRY * glUniformMatrix4fv)(GLint location, GLsizei count, GLboolean transpose, const GLfloat *value);
        void (GL_APIENTRY * glValidateProgram)(GLuint program);
        void (GL_APIENTRY * glVertexAttrib1d)(GLuint index, GLdouble x);
        void (GL_APIENTRY * glVertexAttrib1dv)(GLuint index, const GLdouble *v);
        void (GL_APIENTRY * glVertexAttrib1f)(GLuint index, GLfloat x);
        void (GL_APIENTRY * glVertexAttrib1fv)(GLuint index, const GLfloat *v);
        void (GL_APIENTRY * glVertexAttrib1s)(GLuint index, GLshort x);
        void (GL_APIENTRY * glVertexAttrib1sv)(GLuint index, const GLshort *v);
        void (GL_APIENTRY * glVertexAttrib2d)(GLuint index, GLdouble x, GLdouble y);
        void (GL_APIENTRY * glVertexAttrib2dv)(GLuint index, const GLdouble *v);
        void (GL_APIENTRY * glVertexAttrib2f)(GLuint index, GLfloat x, GLfloat y);
        void (GL_APIENTRY * glVertexAttrib2fv)(GLuint index, const GLfloat *v);
        void (GL_APIENTRY * glVertexAttrib2s)(GLuint index, GLshort x, GLshort y);
        void (GL_APIENTRY * glVertexAttrib2sv)(GLuint index, const GLshort *v);
        void (GL_APIENTRY * glVertexAttrib3d)(GLuint index, GLdouble x, GLdouble y, GLdouble z);
        void (GL_APIENTRY * glVertexAttrib3dv)(GLuint index, const GLdouble *v);
        void (GL_APIENTRY * glVertexAttrib3f)(GLuint index, GLfloat x, GLfloat y, GLfloat z);
        void (GL_APIENTRY * glVertexAttrib3fv)(GLuint index, const GLfloat *v);
        void (GL_APIENTRY * glVertexAttrib3s)(GLuint index, GLshort x, GLshort y, GLshort z);
        void (GL_APIENTRY * glVertexAttrib3sv)(GLuint index, const GLshort *v);
        void (GL_APIENTRY * glVertexAttrib4Nbv)(GLuint index, const GLbyte *v);
        void (GL_APIENTRY * glVertexAttrib4Niv)(GLuint index, const GLint *v);
        void (GL_APIENTRY * glVertexAttrib4Nsv)(GLuint index, const GLshort *v);
        void (GL_APIENTRY * glVertexAttrib4Nub)(GLuint index, GLubyte x, GLubyte y, GLubyte z, GLubyte w);
        void (GL_APIENTRY * glVertexAttrib4Nubv)(GLuint index, const GLubyte *v);
        void (GL_APIENTRY * glVertexAttrib4Nuiv)(GLuint index, const GLuint *v);
        void (GL_APIENTRY * glVertexAttrib4Nusv)(GLuint index, const GLushort *v);
        void (GL_APIENTRY * glVertexAttrib4bv)(GLuint index, const GLbyte *v);
        void (GL_APIENTRY * glVertexAttrib4d)(GLuint index, GLdouble x, GLdouble y, GLdouble z, GLdouble w);
        void (GL_APIENTRY * glVertexAttrib4dv)(GLuint index, const GLdouble *v);
        void (GL_APIENTRY * glVertexAttrib4f)(GLuint index, GLfloat x, GLfloat y, GLfloat z, GLfloat w);
        void (GL_APIENTRY * glVertexAttrib4fv)(GLuint index, const GLfloat *v);
        void (GL_APIENTRY * glVertexAttrib4iv)(GLuint index, const GLint *v);
        void (GL_APIENTRY * glVertexAttrib4s)(GLuint index, GLshort x, GLshort y, GLshort z, GLshort w);
        void (GL_APIENTRY * glVertexAttrib4sv)(GLuint index, const GLshort *v);
        void (GL_APIENTRY * glVertexAttrib4ubv)(GLuint index, const GLubyte *v);
        void (GL_APIENTRY * glVertexAttrib4uiv)(GLuint index, const GLuint *v);
        void (GL_APIENTRY * glVertexAttrib4usv)(GLuint index, const GLushort *v);
        void (GL_APIENTRY * glVertexAttribPointer)(GLuint index, GLint size, GLenum type, GLboolean normalized, GLsizei stride, const GLvoid *pointer);
        void (GL_APIENTRY * glVertexAttribDivisor)(GLuint index, GLuint divisor);
        void (GL_APIENTRY * glUniformMatrix2x3fv)( GLint location, GLsizei count, GLboolean transpose, const GLfloat* value );
        void (GL_APIENTRY * glUniformMatrix3x2fv)( GLint location, GLsizei count, GLboolean transpose, const GLfloat* value );
        void (GL_APIENTRY * glUniformMatrix2x4fv)( GLint location, GLsizei count, GLboolean transpose, const GLfloat* value );
        void (GL_APIENTRY * glUniformMatrix4x2fv)( GLint location, GLsizei count, GLboolean transpose, const GLfloat* value );
        void (GL_APIENTRY * glUniformMatrix3x4fv)( GLint location, GLsizei count, GLboolean transpose, const GLfloat* value );
        void (GL_APIENTRY * glUniformMatrix4x3fv)( GLint location, GLsizei count, GLboolean transpose, const GLfloat* value );
        void (GL_APIENTRY * glClipControl)( GLenum origin, GLenum depthMode );
        void (GL_APIENTRY * glProgramParameteri)( GLuint program, GLenum pname, GLint value );
        void (GL_APIENTRY * glPatchParameteri)( GLenum pname, GLint value );
        void (GL_APIENTRY * glPatchParameterfv)( GLenum pname, const GLfloat* values );
        void (GL_APIENTRY * glGetUniformuiv)( GLuint program, GLint location, GLuint* params );
        void (GL_APIENTRY * glBindFragDataLocation)( GLuint program, GLuint color, const GLchar* name );
        GLint (GL_APIENTRY * glGetFragDataLocation)( GLuint program, const GLchar* name );
        void (GL_APIENTRY * glUniform1ui)( GLint location, GLuint v0 );
        void (GL_APIENTRY * glUniform2ui)( GLint location, GLuint v0, GLuint v1 );
        void (GL_APIENTRY * glUniform3ui)( GLint location, GLuint v0, GLuint v1, GLuint v2 );
        void (GL_APIENTRY * glUniform4ui)( GLint location, GLuint v0, GLuint v1, GLuint v2, GLuint v3 );
        void (GL_APIENTRY * glUniform1uiv)( GLint location, GLsizei count, const GLuint *value );
        void (GL_APIENTRY * glUniform2uiv)( GLint location, GLsizei count, const GLuint *value );
        void (GL_APIENTRY * glUniform3uiv)( GLint location, GLsizei count, const GLuint *value );
        void (GL_APIENTRY * glUniform4uiv)( GLint location, GLsizei count, const GLuint *value );
        GLuint (GL_APIENTRY * glGetHandleARB) (GLenum pname);
        void (GL_APIENTRY * glGetUniformIndices)(GLuint program, GLsizei uniformCount, const GLchar* *uniformNames, GLuint *uniformIndices);
        void (GL_APIENTRY * glGetActiveUniformsiv)(GLuint program, GLsizei uniformCount, const GLuint *uniformIndices, GLenum pname, GLint *params);
        void (GL_APIENTRY * glGetActiveUniformName)(GLuint program, GLuint uniformIndex, GLsizei bufSize, GLsizei *length, GLchar *uniformName);
        GLuint (GL_APIENTRY * glGetUniformBlockIndex)(GLuint program, const GLchar *uniformBlockName);
        void (GL_APIENTRY * glGetActiveUniformBlockiv)(GLuint program, GLuint uniformBlockIndex, GLenum pname, GLint *params);
        void (GL_APIENTRY * glGetActiveUniformBlockName)(GLuint program, GLuint uniformBlockIndex, GLsizei bufSize, GLsizei *length, GLchar *uniformBlockName);
        void (GL_APIENTRY * glUniformBlockBinding)(GLuint program, GLuint uniformBlockIndex, GLuint uniformBlockBinding);
        void (GL_APIENTRY * glGetProgramBinary)(GLuint program, GLsizei bufSize, GLsizei *length, GLenum *binaryFormat, GLvoid *binary);
        void (GL_APIENTRY * glProgramBinary)(GLuint program, GLenum binaryFormat, const GLvoid *binary, GLsizei length);
        void (GL_APIENTRY * glUniform1d)(GLint location, GLdouble v0);
        void (GL_APIENTRY * glUniform2d)(GLint location, GLdouble v0, GLdouble v1);
        void (GL_APIENTRY * glUniform3d)(GLint location, GLdouble v0, GLdouble v1, GLdouble v2);
        void (GL_APIENTRY * glUniform4d)(GLint location, GLdouble v0, GLdouble v1, GLdouble v2, GLdouble v3);
        void (GL_APIENTRY * glUniform1dv)(GLint location, GLsizei count, const GLdouble *value);
        void (GL_APIENTRY * glUniform2dv)(GLint location, GLsizei count, const GLdouble *value);
        void (GL_APIENTRY * glUniform3dv)(GLint location, GLsizei count, const GLdouble *value);
        void (GL_APIENTRY * glUniform4dv)(GLint location, GLsizei count, const GLdouble *value);
        void (GL_APIENTRY * glUniformMatrix2dv)(GLint location, GLsizei count, GLboolean transpose, const GLdouble *value);
        void (GL_APIENTRY * glUniformMatrix3dv)(GLint location, GLsizei count, GLboolean transpose, const GLdouble *value);
        void (GL_APIENTRY * glUniformMatrix4dv)(GLint location, GLsizei count, GLboolean transpose, const GLdouble *value);
        void (GL_APIENTRY * glUniformMatrix2x3dv)( GLint location, GLsizei count, GLboolean transpose, const GLdouble* value );
        void (GL_APIENTRY * glUniformMatrix3x2dv)( GLint location, GLsizei count, GLboolean transpose, const GLdouble* value );
        void (GL_APIENTRY * glUniformMatrix2x4dv)( GLint location, GLsizei count, GLboolean transpose, const GLdouble* value );
        void (GL_APIENTRY * glUniformMatrix4x2dv)( GLint location, GLsizei count, GLboolean transpose, const GLdouble* value );
        void (GL_APIENTRY * glUniformMatrix3x4dv)( GLint location, GLsizei count, GLboolean transpose, const GLdouble* value );
        void (GL_APIENTRY * glUniformMatrix4x3dv)( GLint location, GLsizei count, GLboolean transpose, const GLdouble* value );
        void (GL_APIENTRY * glGetActiveAtomicCounterBufferiv)( GLuint program, GLuint bufferIndex, GLenum pname, GLint* params );
        void (GL_APIENTRY * glDispatchCompute)( GLuint numGroupsX, GLuint numGroupsY, GLuint numGroupsZ );

        // Buffer Object extensions
        bool isBufferObjectSupported;
        bool isPBOSupported;
        bool isTBOSupported;
        bool isVAOSupported;
        bool isTransformFeedbackSupported;

        void (GL_APIENTRY * glGenBuffers) (GLsizei n, GLuint *buffers);
        void (GL_APIENTRY * glBindBuffer) (GLenum target, GLuint buffer);
        void (GL_APIENTRY * glBufferData) (GLenum target, GLsizeiptr size, const GLvoid *data, GLenum usage);
        void (GL_APIENTRY * glBufferSubData) (GLenum target, GLintptr offset, GLsizeiptr size, const GLvoid *data);
        void (GL_APIENTRY * glDeleteBuffers) (GLsizei n, const GLuint *buffers);
        GLboolean (GL_APIENTRY * glIsBuffer) (GLuint buffer);
        void (GL_APIENTRY * glGetBufferSubData) (GLenum target, GLintptr offset, GLsizeiptr size, GLvoid *data);
        GLvoid* (GL_APIENTRY * glMapBuffer) (GLenum target, GLenum access);
        GLvoid* (GL_APIENTRY * glMapBufferRange)(GLenum target,  GLintptr offset,  GLsizeiptr length,  GLbitfield access);
        GLboolean (GL_APIENTRY * glUnmapBuffer) (GLenum target);
        void (GL_APIENTRY * glGetBufferParameteriv) (GLenum target, GLenum pname, GLint *params);
        void (GL_APIENTRY * glGetBufferPointerv) (GLenum target, GLenum pname, GLvoid* *params);
        void (GL_APIENTRY * glBindBufferRange) (GLenum target, GLuint index, GLuint buffer, GLintptr offset, GLsizeiptr size);
        void (GL_APIENTRY * glBindBufferBase) (GLenum target, GLuint index, GLuint buffer);
        void (GL_APIENTRY * glTexBuffer) (GLenum target, GLenum internalFormat, GLuint buffer);

        void (GL_APIENTRY * glMemoryBarrier)( GLbitfield barriers );

        // BlendFunc extensions
        bool                isBlendFuncSeparateSupported;
        void (GL_APIENTRY * glBlendFuncSeparate) (GLenum sfactorRGB, GLenum dfactorRGB, GLenum sfactorAlpha, GLenum dfactorAlpha) ;

        void (GL_APIENTRY * glBlendFunci) (GLuint buf, GLenum src, GLenum dst);
        void (GL_APIENTRY * glBlendFuncSeparatei) (GLuint buf, GLenum sfactorRGB, GLenum dfactorRGB, GLenum sfactorAlpha, GLenum dfactorAlpha) ;


        // Vertex Array extensions
        bool isSecondaryColorSupported;
        bool isFogCoordSupported;
        bool isMultiTexSupported;
        bool isOcclusionQuerySupported;
        bool isARBOcclusionQuerySupported;
        bool isTimerQuerySupported;
        bool isARBTimerQuerySupported;

        void (GL_APIENTRY * glSecondaryColor3ubv) (const GLubyte* coord);
        void (GL_APIENTRY * glSecondaryColor3fv) (const GLfloat* coord);

        void (GL_APIENTRY * glFogCoordfv) (const GLfloat* coord);

        void (GL_APIENTRY * glMultiTexCoord1f) (GLenum target,GLfloat coord);
        void (GL_APIENTRY * glMultiTexCoord1fv) (GLenum target,const GLfloat* coord);
        void (GL_APIENTRY * glMultiTexCoord2fv) (GLenum target,const GLfloat* coord);
        void (GL_APIENTRY * glMultiTexCoord3fv) (GLenum target,const GLfloat* coord);
        void (GL_APIENTRY * glMultiTexCoord4fv) (GLenum target,const GLfloat* coord);

        void (GL_APIENTRY * glMultiTexCoord1d) (GLenum target,GLdouble coord);
        void (GL_APIENTRY * glMultiTexCoord1dv) (GLenum target,const GLdouble* coord);
        void (GL_APIENTRY * glMultiTexCoord2dv) (GLenum target,const GLdouble* coord);
        void (GL_APIENTRY * glMultiTexCoord3dv) (GLenum target,const GLdouble* coord);
        void (GL_APIENTRY * glMultiTexCoord4dv) (GLenum target,const GLdouble* coord);

        // Occlusion Query extensions
        void (GL_APIENTRY * glGenOcclusionQueries) ( GLsizei n, GLuint *ids );
        void (GL_APIENTRY * glDeleteOcclusionQueries) ( GLsizei n, const GLuint *ids );
        GLboolean (GL_APIENTRY * glIsOcclusionQuery) ( GLuint id );
        void (GL_APIENTRY * glBeginOcclusionQuery) ( GLuint id );
        void (GL_APIENTRY * glEndOcclusionQuery) ();
        void (GL_APIENTRY * glGetOcclusionQueryiv) ( GLuint id, GLenum pname, GLint *params );
        void (GL_APIENTRY * glGetOcclusionQueryuiv) ( GLuint id, GLenum pname, GLuint *params );

        void (GL_APIENTRY * glGetQueryiv) (GLenum target, GLenum pname, GLint *params);
        void (GL_APIENTRY * glGenQueries) (GLsizei n, GLuint *ids);
        void (GL_APIENTRY * glBeginQuery) (GLenum target, GLuint id);
        void (GL_APIENTRY * glEndQuery) (GLenum target);
        void (GL_APIENTRY * glQueryCounter) (GLuint id, GLenum target);
        GLboolean (GL_APIENTRY * glIsQuery) (GLuint id);
        void (GL_APIENTRY * glDeleteQueries) (GLsizei n, const GLuint *ids);
        void (GL_APIENTRY * glGetQueryObjectiv) (GLuint id, GLenum pname, GLint *params);
        void (GL_APIENTRY * glGetQueryObjectuiv) (GLuint id, GLenum pname, GLuint *params);
        void (GL_APIENTRY * glGetQueryObjectui64v) (GLuint id, GLenum pname, GLuint64 *params);
        void (GL_APIENTRY * glGetInteger64v) (GLenum pname, GLint64 *params);


        // SampleMaski functionality
        bool isOpenGL32upported;
        bool isTextureMultisampleSupported;
        bool isSampleMaskiSupported;

        void (GL_APIENTRY * glSampleMaski) (GLuint maskNumber, GLbitfield mask);

        // Vertex/Fragment Programs
        bool isVertexProgramSupported;
        bool isFragmentProgramSupported;

        void (GL_APIENTRY * glBindProgram) (GLenum target, GLuint id);
        void (GL_APIENTRY * glGenPrograms) (GLsizei n, GLuint *programs);
        void (GL_APIENTRY * glDeletePrograms) (GLsizei n, GLuint *programs);
        void (GL_APIENTRY * glProgramString) (GLenum target, GLenum format, GLsizei len, const void *string);
        void (GL_APIENTRY * glProgramLocalParameter4fv) (GLenum target, GLuint index, const GLfloat *params);


        // Texture Extensions
        bool isMultiTexturingSupported;
        bool isTextureFilterAnisotropicSupported;
        bool isTextureSwizzleSupported;
        bool isTextureCompressionARBSupported;
        bool isTextureCompressionS3TCSupported;
        bool isTextureCompressionPVRTC2BPPSupported;
        bool isTextureCompressionPVRTC4BPPSupported;
        bool isTextureCompressionETCSupported;
        bool isTextureCompressionETC2Supported;
        bool isTextureCompressionRGTCSupported;
        bool isTextureCompressionPVRTCSupported;
        bool isTextureMirroredRepeatSupported;
        bool isTextureEdgeClampSupported;
        bool isTextureBorderClampSupported;
        bool isGenerateMipMapSupported;
        bool preferGenerateMipmapSGISForPowerOfTwo;
        bool isTextureMultisampledSupported;
        bool isShadowSupported;
        bool isShadowAmbientSupported;
        bool isTextureMaxLevelSupported;
        GLint maxTextureSize;
        bool isClientStorageSupported;
        bool isTextureIntegerEXTSupported;
        bool isTextureStorageEnabled;

        bool isTexStorage2DSupported() const { return glTexStorage2D != 0; }
        bool isCompressedTexImage2DSupported() const { return glCompressedTexImage2D!=0; }
        bool isCompressedTexSubImage2DSupported() const { return glCompressedTexSubImage2D!=0; }
        bool isBindImageTextureSupported() const { return glBindImageTexture!=0; }
        bool isNonPowerOfTwoTextureMipMappedSupported;
        bool isNonPowerOfTwoTextureNonMipMappedSupported;
        bool isNonPowerOfTwoTextureSupported(GLenum filter) const
        {
            return (filter==GL_LINEAR || filter==GL_NEAREST) ?
                    isNonPowerOfTwoTextureNonMipMappedSupported :
                    isNonPowerOfTwoTextureMipMappedSupported;
        }

        void (GL_APIENTRY * glTexStorage2D) (GLenum target, GLsizei levels, GLenum internalformat, GLsizei width, GLsizei height);
        void (GL_APIENTRY * glCompressedTexImage2D) (GLenum target, GLint level, GLenum internalformat, GLsizei width, GLsizei height, GLint border, GLsizei imageSize, const GLvoid *data);
        void (GL_APIENTRY * glCompressedTexSubImage2D) (GLenum target, GLint level, GLint xoffset, GLint yoffset, GLsizei width, GLsizei height, GLenum format, GLsizei imageSize, const GLvoid *data);
        void (GL_APIENTRY * glGetCompressedTexImage) (GLenum target, GLint level, GLvoid *data);
        void (GL_APIENTRY * glTexImage2DMultisample) (GLenum target, GLsizei samples, GLint internalformat, GLsizei width, GLsizei height, GLboolean fixedsamplelocations);
        void (GL_APIENTRY * glTexParameterIiv) (GLenum target, GLenum pname, const GLint* data);
        void (GL_APIENTRY * glTexParameterIuiv) (GLenum target, GLenum pname, const GLuint* data);
        void (GL_APIENTRY * glBindImageTexture) (GLuint unit, GLuint texture, GLint level, GLboolean layered, GLint layer, GLenum access, GLenum format);


        // Texture3D extensions
        bool isTexture3DSupported;
        bool isTexture3DFast;
        GLint maxTexture3DSize;
        bool isCompressedTexImage3DSupported() const { return glCompressedTexImage3D!=0; }
        bool isCompressedTexSubImage3DSupported() const { return glCompressedTexSubImage3D!=0; }

        void (GL_APIENTRY * glTexImage3D) ( GLenum target, GLint level, GLenum internalFormat, GLsizei width, GLsizei height, GLsizei depth, GLint border, GLenum format, GLenum type, const GLvoid *pixels);
        void (GL_APIENTRY * glTexSubImage3D) ( GLenum target, GLint level, GLint xoffset, GLint yoffset, GLint zoffset, GLsizei width, GLsizei height, GLsizei depth, GLenum format, GLenum type, const GLvoid *pixels);
        void (GL_APIENTRY * glCopyTexSubImage3D) ( GLenum target, GLint level, GLint xoffset, GLint yoffset, GLint zoffset, GLint x, GLint y, GLsizei width, GLsizei height );
        void (GL_APIENTRY * glCompressedTexImage3D) (GLenum target, GLint level, GLenum internalformat, GLsizei width, GLsizei height, GLsizei depth, GLint border, GLsizei imageSize, const GLvoid *data);
        void (GL_APIENTRY * glCompressedTexSubImage3D) ( GLenum target, GLint level, GLint xoffset, GLint yoffset, GLint zoffset, GLsizei width, GLsizei height, GLsizei depth, GLenum format, GLsizei imageSize, const GLvoid *data );
        void (GL_APIENTRY *glTexImage3DMultisample) (GLenum target, GLsizei samples, GLenum internalformat, GLsizei width, GLsizei height, GLsizei depth, GLboolean fixedsamplelocations);
        void (GL_APIENTRY *glGetMultisamplefv) (GLenum pname, GLuint index, GLfloat *val);

        // Texture2DArray extensions
        bool isTexture2DArraySupported;
        GLint maxLayerCount;
        GLint max2DSize;


        // Blending
        bool isBlendColorSupported;
        bool isBlendEquationSupported;
        bool isBlendEquationSeparateSupported;
        bool isSGIXMinMaxSupported;
        bool isLogicOpSupported;

        void (GL_APIENTRY * glBlendColor) (GLclampf red , GLclampf green , GLclampf blue , GLclampf alpha);
        void (GL_APIENTRY * glBlendEquation)(GLenum mode);
        void (GL_APIENTRY * glBlendEquationSeparate)(GLenum modeRGB, GLenum modeAlpha);
        void (GL_APIENTRY * glBlendEquationi)(GLuint buf,  GLenum mode);
        void (GL_APIENTRY * glBlendEquationSeparatei)(GLuint buf, GLenum modeRGB, GLenum modeAlpha);


        // glEnablei/glDisabeli
        void (GL_APIENTRY * glEnablei) (GLenum capability, GLuint buf);
        void (GL_APIENTRY * glDisablei) (GLenum capability, GLuint buf);


        // Stencil
        bool isStencilWrapSupported;
        bool isStencilTwoSidedSupported;
        bool isOpenGL20Supported;
        bool isSeparateStencilSupported;

        void (GL_APIENTRY * glActiveStencilFace) (GLenum face);
        void (GL_APIENTRY * glStencilOpSeparate) (GLenum face, GLenum sfail, GLenum dpfail, GLenum dppass);
        void (GL_APIENTRY * glStencilMaskSeparate) (GLenum face, GLuint mask);
        void (GL_APIENTRY * glStencilFuncSeparate) (GLenum face, GLenum func, GLint ref, GLuint mask);
        void (GL_APIENTRY * glStencilFuncSeparateATI) (GLenum frontfunc, GLenum backfunc, GLint ref, GLuint mask);


        // ColorMask
        void (GL_APIENTRY * glColorMaski)(GLuint buf, GLboolean red, GLboolean green, GLboolean blue, GLboolean alpha);


        // ClampColor
        bool isClampColorSupported;
        void (GL_APIENTRY * glClampColor) (GLenum target, GLenum mode);


        // PrimitiveRestartIndex
        void (GL_APIENTRY * glPrimitiveRestartIndex) ( GLuint index );


        // Mutlisample
        bool isMultisampleSupported;
        bool isMultisampleFilterHintSupported;

        void (GL_APIENTRY * glSampleCoverage) (GLclampf value, GLboolean invert);


        // Point
        bool isPointParametersSupported;
        bool isPointSpriteSupported;
        bool isPointSpriteCoordOriginSupported;

        void (GL_APIENTRY * glPointParameteri) (GLenum pname, GLint param);
        void (GL_APIENTRY * glPointParameterf) (GLenum pname, GLfloat param);
        void (GL_APIENTRY * glPointParameterfv) (GLenum pname, const GLfloat *params);


        // FrameBuferObject
        bool isFrameBufferObjectSupported;
        bool isPackedDepthStencilSupported;
        bool isRenderbufferMultisampleSupported() const { return glRenderbufferStorageMultisample != 0; }
        bool isRenderbufferMultisampleCoverageSupported() const { return glRenderbufferStorageMultisampleCoverageNV != 0; }

        void (GL_APIENTRY * glBindRenderbuffer) (GLenum, GLuint);
        void (GL_APIENTRY * glDeleteRenderbuffers) (GLsizei n, const GLuint *renderbuffers);
        void (GL_APIENTRY * glGenRenderbuffers) (GLsizei, GLuint *);
        void (GL_APIENTRY * glRenderbufferStorage) (GLenum, GLenum, GLsizei, GLsizei);
        void (GL_APIENTRY * glRenderbufferStorageMultisample) (GLenum, GLsizei, GLenum, GLsizei, GLsizei);
        void (GL_APIENTRY * glRenderbufferStorageMultisampleCoverageNV) (GLenum, GLsizei, GLsizei, GLenum, GLsizei, GLsizei);
        void (GL_APIENTRY * glBindFramebuffer) (GLenum, GLuint);
        void (GL_APIENTRY * glDeleteFramebuffers) (GLsizei n, const GLuint *framebuffers);
        void (GL_APIENTRY * glGenFramebuffers) (GLsizei, GLuint *);
        GLenum (GL_APIENTRY * glCheckFramebufferStatus) (GLenum);

        void (GL_APIENTRY * glFramebufferTexture1D) (GLenum, GLenum, GLenum, GLuint, GLint);
        void (GL_APIENTRY * glFramebufferTexture2D) (GLenum, GLenum, GLenum, GLuint, GLint);
        void (GL_APIENTRY * glFramebufferTexture3D) (GLenum, GLenum, GLenum, GLuint, GLint, GLint);
        void (GL_APIENTRY * glFramebufferTexture) (GLenum, GLenum, GLint, GLint);
        void (GL_APIENTRY * glFramebufferTextureLayer) (GLenum, GLenum, GLuint, GLint, GLint);
        void (GL_APIENTRY * glFramebufferTextureFace)( GLenum target, GLenum attachment, GLuint texture, GLint level, GLenum face );
        void (GL_APIENTRY * glFramebufferRenderbuffer) (GLenum, GLenum, GLenum, GLuint);

        void (GL_APIENTRY * glGenerateMipmap) (GLenum);
        void (GL_APIENTRY * glBlitFramebuffer) (GLint, GLint, GLint, GLint, GLint, GLint, GLint, GLint, GLbitfield, GLenum);
        void (GL_APIENTRY * glGetRenderbufferParameteriv) (GLenum, GLenum, GLint*);

        //subroutine
        GLint(GL_APIENTRY* glGetSubroutineUniformLocation) (GLuint program, GLenum shadertype, const GLchar *name);
        void (GL_APIENTRY * glGetActiveSubroutineUniformName) (GLuint program, GLenum shadertype, GLuint index, GLsizei bufsize, GLsizei *length, GLchar *name);
        void (GL_APIENTRY * glGetActiveSubroutineUniformiv) (GLuint program, GLenum shadertype, GLuint index, GLenum pname, GLint *values);
        GLuint (GL_APIENTRY *  glGetSubroutineIndex) (GLuint program, GLenum shadertype, const GLchar *name);
        void (GL_APIENTRY * glGetActiveSubroutineName) (GLuint program, GLenum shadertype, GLuint index, GLsizei bufsize, GLsizei *length, GLchar *name);
        void (GL_APIENTRY * glGetProgramStageiv) (GLuint program, GLenum shadertype, GLenum pname, GLint *values);
        void (GL_APIENTRY *glUniformSubroutinesuiv) (GLenum shadertype, GLsizei count,const GLuint * indices);
        void (GL_APIENTRY * glGetUniformSubroutineuiv) (GLenum shadertype, GLint location, GLuint *params);

        // Sync
        GLsync (GL_APIENTRY * glFenceSync) (GLenum condition, GLbitfield flags);
        GLboolean (GL_APIENTRY * glIsSync) (GLsync sync);
        void (GL_APIENTRY * glDeleteSync) (GLsync sync);
        GLenum (GL_APIENTRY * glClientWaitSync) (GLsync sync, GLbitfield flags, GLuint64 timeout);
        void (GL_APIENTRY * glWaitSync) (GLsync sync, GLbitfield flags, GLuint64 timeout);
        void (GL_APIENTRY * glGetSynciv) (GLsync sync, GLenum pname, GLsizei bufSize, GLsizei *length, GLint *values);

        // Indirect Rendering
        void (GL_APIENTRY * glDrawArraysIndirect) (GLenum  mode,  const void * indirect);
        void (GL_APIENTRY * glMultiDrawArraysIndirect) (GLenum mode, const void *indirect, GLsizei drawcount, GLsizei stride);
        void (GL_APIENTRY * glDrawElementsIndirect) (GLenum mode,  GLenum type,  const void *indirect);
        void (GL_APIENTRY * glMultiDrawElementsIndirect)(     GLenum mode,      GLenum type,      const void *indirect,      GLsizei drawcount,      GLsizei stride);


        // Transform feedback
        void (GL_APIENTRY * glBeginTransformFeedback) (GLenum primitiveMode);
        void (GL_APIENTRY * glEndTransformFeedback) (void);
        void (GL_APIENTRY * glTransformFeedbackVaryings) (GLuint program, GLsizei count, const GLchar *const*varyings, GLenum bufferMode);
        void (GL_APIENTRY * glGetTransformFeedbackVarying) (GLuint program, GLuint index, GLsizei bufSize, GLsizei *length, GLsizei *size, GLenum *type, GLchar *name);
        void (GL_APIENTRY * glBindTransformFeedback) (GLenum target, GLuint id);
        void (GL_APIENTRY * glDeleteTransformFeedbacks) (GLsizei n, const GLuint *ids);
        void (GL_APIENTRY * glGenTransformFeedbacks) (GLsizei n, GLuint *ids);
        GLboolean (GL_APIENTRY * glIsTransformFeedback) (GLuint id);
        void (GL_APIENTRY * glPauseTransformFeedback) (void);
        void (GL_APIENTRY * glResumeTransformFeedback) (void);
        void (GL_APIENTRY * glDrawTransformFeedback) (GLenum mode, GLuint id);
        void (GL_APIENTRY * glDrawTransformFeedbackStream) (GLenum mode, GLuint id, GLuint stream);
        void (GL_APIENTRY * glDrawTransformFeedbackInstanced) (GLenum mode, GLuint id, GLsizei instancecount);
        void (GL_APIENTRY * glDrawTransformFeedbackStreamInstanced) (GLenum mode, GLuint id, GLuint stream, GLsizei instancecount);
        void (GL_APIENTRY * glCreateTransformFeedbacks) (GLsizei n, GLuint *ids);
        void (GL_APIENTRY * glTransformFeedbackBufferBase) (GLuint xfb, GLuint index, GLuint buffer);
        void (GL_APIENTRY * glTransformFeedbackBufferRange) (GLuint xfb, GLuint index, GLuint buffer, GLintptr offset, GLsizei size);
        void (GL_APIENTRY * glGetTransformFeedbackiv) (GLuint xfb, GLenum pname, GLint *param);
        void (GL_APIENTRY * glGetTransformFeedbacki_v) (GLuint xfb, GLenum pname, GLuint index, GLint *param);
        void (GL_APIENTRY * glGetTransformFeedbacki64_v) (GLuint xfb, GLenum pname, GLuint index, GLint64 *param);

        // Vertex Array Object
        void (GL_APIENTRY * glDeleteVertexArrays) (GLsizei size,const GLuint *handles);
        void (GL_APIENTRY * glGenVertexArrays) (GLsizei size, GLuint *handles);
        GLboolean (GL_APIENTRY * glIsVertexArray) (GLuint handle);
        void (GL_APIENTRY * glBindVertexArray) (GLuint handle);

        // MultiDrawArrays
        void (GL_APIENTRY * glMultiDrawArrays) (GLenum mode, const GLint * first, const GLsizei * count, GLsizei primcount);
        void (GL_APIENTRY * glMultiDrawElements) (GLenum mode, const GLsizei *count, GLenum type, const void *const*indices, GLsizei drawcount);
        void (GL_APIENTRY * glMultiDrawElementsBaseVertex) (GLenum mode, const GLsizei *count, GLenum type, const void *const*indices, GLsizei drawcount, const GLint *basevertex);


        void (GL_APIENTRY * glDrawRangeElements) ( GLenum mode, GLuint start, GLuint end, GLsizei count, GLenum type, const GLvoid *indices );
        void (GL_APIENTRY * glDrawElementsBaseVertex) (GLenum mode, GLsizei count, GLenum type, const void *indices, GLint basevertex);
        void (GL_APIENTRY * glDrawRangeElementsBaseVertex) (GLenum mode, GLuint start, GLuint end, GLsizei count, GLenum type, const void *indices, GLint basevertex);
        void (GL_APIENTRY * glProvokingVertex) (GLenum mode);

        void (GL_APIENTRY * glBeginConditionalRender) (GLuint id, GLenum mode);
        void (GL_APIENTRY * glEndConditionalRender) (void);

<<<<<<< HEAD
        void (GL_APIENTRY *glDrawArraysInstancedBaseInstance) (GLenum mode, GLint first, GLsizei count, GLsizei instancecount, GLuint baseinstance);
        void (GL_APIENTRY * glDrawElementsInstancedBaseInstance) (GLenum mode, GLsizei count, GLenum type, const void *indices, GLsizei instancecount, GLuint baseinstance);
        void (GL_APIENTRY *glDrawElementsInstancedBaseVertexBaseInstance) (GLenum mode, GLsizei count, GLenum type, const void *indices, GLsizei instancecount, GLint basevertex, GLuint baseinstance);

=======
        // ViewportArray
        bool isViewportArraySupported;

        void (GL_APIENTRY * glViewportArrayv) (GLuint first, GLsizei count, const GLfloat * v);
        void (GL_APIENTRY * glViewportIndexedf) (GLuint index, GLfloat x, GLfloat y, GLfloat w, GLfloat h);
        void (GL_APIENTRY * glViewportIndexedfv) (GLuint index, const GLfloat * v);
        void (GL_APIENTRY * glScissorArrayv) (GLuint first, GLsizei count, const GLint * v);
        void (GL_APIENTRY * glScissorIndexed) (GLuint index, GLint left, GLint bottom, GLsizei width, GLsizei height);
        void (GL_APIENTRY * glScissorIndexedv) (GLuint index, const GLint * v);
        void (GL_APIENTRY * glDepthRangeArrayv) (GLuint first, GLsizei count, const GLclampd * v);
        void (GL_APIENTRY * glDepthRangeIndexed) (GLuint index, GLclampd n, GLclampd f);
        void (GL_APIENTRY * glGetFloati_v) (GLenum target, GLuint index, GLfloat *data);
        void (GL_APIENTRY * glGetDoublei_v) (GLenum target, GLuint index, GLdouble *data);

        //introduced by other OpenGL extensions such as EXT_draw_buffers2
        void (GL_APIENTRY * glGetIntegerIndexedvEXT) (GLenum target, GLuint index, int * v);
        void (GL_APIENTRY * glEnableIndexedEXT) (GLenum target, GLuint index);
        void (GL_APIENTRY * glDisableIndexedEXT) (GLenum target, GLuint index);
        GLboolean (GL_APIENTRY * glIsEnabledIndexedEXT) (GLenum target, GLuint index);
>>>>>>> 0876677f
};


}

#endif<|MERGE_RESOLUTION|>--- conflicted
+++ resolved
@@ -640,12 +640,12 @@
         void (GL_APIENTRY * glBeginConditionalRender) (GLuint id, GLenum mode);
         void (GL_APIENTRY * glEndConditionalRender) (void);
 
-<<<<<<< HEAD
+ 
         void (GL_APIENTRY *glDrawArraysInstancedBaseInstance) (GLenum mode, GLint first, GLsizei count, GLsizei instancecount, GLuint baseinstance);
         void (GL_APIENTRY * glDrawElementsInstancedBaseInstance) (GLenum mode, GLsizei count, GLenum type, const void *indices, GLsizei instancecount, GLuint baseinstance);
         void (GL_APIENTRY *glDrawElementsInstancedBaseVertexBaseInstance) (GLenum mode, GLsizei count, GLenum type, const void *indices, GLsizei instancecount, GLint basevertex, GLuint baseinstance);
 
-=======
+
         // ViewportArray
         bool isViewportArraySupported;
 
@@ -665,7 +665,7 @@
         void (GL_APIENTRY * glEnableIndexedEXT) (GLenum target, GLuint index);
         void (GL_APIENTRY * glDisableIndexedEXT) (GLenum target, GLuint index);
         GLboolean (GL_APIENTRY * glIsEnabledIndexedEXT) (GLenum target, GLuint index);
->>>>>>> 0876677f
+
 };
 
 
