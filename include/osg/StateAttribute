/* -*-c++-*- OpenSceneGraph - Copyright (C) 1998-2006 Robert Osfield
 *
 * This library is open source and may be redistributed and/or modified under
 * the terms of the OpenSceneGraph Public License (OSGPL) version 0.0 or
 * (at your option) any later version.  The full license is in LICENSE file
 * included with this distribution, and on the openscenegraph.org website.
 *
 * This library is distributed in the hope that it will be useful,
 * but WITHOUT ANY WARRANTY; without even the implied warranty of
 * MERCHANTABILITY or FITNESS FOR A PARTICULAR PURPOSE.  See the
 * OpenSceneGraph Public License for more details.
*/

#ifndef OSG_STATEATTRIBUTE
#define OSG_STATEATTRIBUTE 1

#include <osg/Export>
#include <osg/Object>
#include <osg/Callback>
#include <osg/Shader>
#include <osg/GL>

#include <typeinfo>
#include <utility>
#include <vector>

// define for the GL_EXT_secondary_color extension, GL_COLOR_SUM is OpenGL
// mode to be used to enable and disable the second color.
#ifndef GL_COLOR_SUM
#define GL_COLOR_SUM    0x8458
#endif

namespace osg {


// forward declare NodeVisitor, State & StateSet
class NodeVisitor;
class State;
class ShaderComposer;
class StateSet;
class Texture;

/** META_StateAttribute macro define the standard clone, isSameKindAs,
  * className and getType methods.
  * Use when subclassing from Object to make it more convenient to define
  * the standard pure virtual methods which are required for all Object
  * subclasses.*/
#define META_StateAttribute(library,name,type) \
        virtual osg::Object* cloneType() const { return new name(); } \
        virtual osg::Object* clone(const osg::CopyOp& copyop) const { return new name (*this,copyop); } \
        virtual bool isSameKindAs(const osg::Object* obj) const { return dynamic_cast<const name *>(obj)!=NULL; } \
        virtual const char* libraryName() const { return #library; } \
        virtual const char* className() const { return #name; } \
        virtual Type getType() const { return type; }

/** COMPARE_StateAttribute_Types macro is a helper for implementing the StateAtribute::compare(..) method.*/
#define COMPARE_StateAttribute_Types(TYPE,rhs_attribute) \
            if (this==&rhs_attribute) return 0;\
            const std::type_info* type_lhs = &typeid(*this);\
            const std::type_info* type_rhs = &typeid(rhs_attribute);\
            if (type_lhs->before(*type_rhs)) return -1;\
            if (*type_lhs != *type_rhs) return 1;\
            const TYPE& rhs = static_cast<const TYPE&>(rhs_attribute);


/** COMPARE_StateAttribute_Parameter macro is a helper for implementing the StatateAtribute::compare(..) method.
  * Macro assumes that variable rhs has been correctly defined by preceding code
  * macro.*/
#define COMPARE_StateAttribute_Parameter(parameter) \
        if (parameter<rhs.parameter) return -1; \
        if (rhs.parameter<parameter) return 1;


/** Base class for state attributes.
*/
class OSG_EXPORT StateAttribute : public Object
{
    public :

        /** GLMode is the value used in glEnable/glDisable(mode) */
        typedef GLenum          GLMode;
        /** GLModeValue is used to specify whether a mode is enabled (ON) or disabled (OFF).
          * GLMoveValue is also used to specify the override behavior of modes from parent to children.
          * See enum Value description for more details.*/
        typedef unsigned int    GLModeValue;
        /** Override is used to specify the override behavior of StateAttributes
          * from parent to children.
          * See enum Value description for more details.*/
        typedef unsigned int    OverrideValue;

        /** list values which can be used to set either GLModeValues or OverrideValues.
          * When using in conjunction with GLModeValues, all Values have meaning.
          * When using in conjunction with StateAttribute OverrideValue only
          * OFF,OVERRIDE and INHERIT are meaningful.
          * However, they are useful when using GLModeValue
          * and OverrideValue in conjunction with each other as when using
          * StateSet::setAttributeAndModes(..).*/
        enum Values
        {
            /** means that associated GLMode and Override is disabled.*/
            OFF          = 0x0,
            /** means that associated GLMode is enabled and Override is disabled.*/
            ON           = 0x1,
            /** Overriding of GLMode's or StateAttributes is enabled, so that state below it is overridden.*/
            OVERRIDE     = 0x2,
            /** Protecting of GLMode's or StateAttributes is enabled, so that state from above cannot override this and below state.*/
            PROTECTED    = 0x4,
            /** means that GLMode or StateAttribute should be inherited from above.*/
            INHERIT      = 0x8
        };

        /** Type identifier to differentiate between different state types. */
        // typedef unsigned int Type;

        /** Values of StateAttribute::Type used to aid identification
          * of different StateAttribute subclasses. Each subclass defines
          * its own value in the virtual Type getType() method.  When
          * extending the osg's StateAttribute's simply define your
          * own Type value which is unique, using the StateAttribute::Type
          * enum as a guide of what values to use.  If your new subclass
          * needs to override a standard StateAttribute then simply use
          * that type's value. */
        enum Type
        {
            TEXTURE,

            POLYGONMODE,
            POLYGONOFFSET,
            MATERIAL,
            ALPHAFUNC,
            ANTIALIAS,
            COLORTABLE,
            CULLFACE,
            FOG,
            FRONTFACE,

            LIGHT,

            POINT,
            LINEWIDTH,
            LINESTIPPLE,
            POLYGONSTIPPLE,
            SHADEMODEL,
            TEXENV,
            TEXENVFILTER,
            TEXGEN,
            TEXMAT,
            LIGHTMODEL,
            BLENDFUNC,
            BLENDEQUATION,
            LOGICOP,
            STENCIL,
            COLORMASK,
            DEPTH,
            VIEWPORT,
            SCISSOR,
            BLENDCOLOR,
            MULTISAMPLE,
            CLIPPLANE,
            COLORMATRIX,
            VERTEXPROGRAM,
            FRAGMENTPROGRAM,
            POINTSPRITE,
            PROGRAM,
            CLAMPCOLOR,
            HINT,
            SAMPLEMASKI,
            PRIMITIVERESTARTINDEX,
            CLIPCONTROL,

            /// osgFX namespace
            VALIDATOR,
            VIEWMATRIXEXTRACTOR,

            /// osgNV namespace
            OSGNV_PARAMETER_BLOCK,

            // osgNVExt namespace
            OSGNVEXT_TEXTURE_SHADER,
            OSGNVEXT_VERTEX_PROGRAM,
            OSGNVEXT_REGISTER_COMBINERS,

            /// osgNVCg namespace
            OSGNVCG_PROGRAM,

            // osgNVSlang namespace
            OSGNVSLANG_PROGRAM,

            // osgNVParse
            OSGNVPARSE_PROGRAM_PARSER,

            UNIFORMBUFFERBINDING,
            TRANSFORMFEEDBACKBUFFERBINDING,

            ATOMICCOUNTERBUFFERBINDING,

            PATCH_PARAMETER,

            FRAME_BUFFER_OBJECT,

            VERTEX_ATTRIB_DIVISOR,

            SHADERSTORAGEBUFFERBINDING,

            INDIRECTDRAWBUFFERBINDING,
<<<<<<< HEAD
            SUBROUTINEUNIFORM,
=======

            VIEWPORTINDEXED,
            DEPTHRANGEINDEXED,
            SCISSORINDEXED,

>>>>>>> 0876677f
            CAPABILITY = 100
        };

        /** Simple pairing between an attribute type and the member within that attribute type group.*/
        typedef std::pair<Type,unsigned int> TypeMemberPair;

        StateAttribute();

        StateAttribute(const StateAttribute& sa,const CopyOp& copyop=CopyOp::SHALLOW_COPY):
            Object(sa,copyop),
            _shaderComponent(sa._shaderComponent),
            _updateCallback(copyop(sa._updateCallback.get())),
            _eventCallback(copyop(sa._eventCallback.get()))
            {}


        /** Clone the type of an attribute, with Object* return type.
            Must be defined by derived classes.*/
        virtual Object* cloneType() const = 0;

        /** Clone an attribute, with Object* return type.
            Must be defined by derived classes.*/
        virtual Object* clone(const CopyOp&) const = 0;

        /** Return true if this and obj are of the same kind of object.*/
        virtual bool isSameKindAs(const Object* obj) const { return dynamic_cast<const StateAttribute*>(obj)!=NULL; }

        /** Return the name of the attribute's library.*/
        virtual const char* libraryName() const { return "osg"; }

        /** Return the name of the attribute's class type.*/
        virtual const char* className() const { return "StateAttribute"; }


        /** Convert 'this' into a StateAttribute pointer if Object is a StateAttribute, otherwise return 0.
          * Equivalent to dynamic_cast<StateAttribute*>(this).*/
        virtual StateAttribute* asStateAttribute() { return this; }

        /** convert 'const this' into a const StateAttribute pointer if Object is a StateAttribute, otherwise return 0.
          * Equivalent to dynamic_cast<const StateAttribute*>(this).*/
        virtual const StateAttribute* asStateAttribute() const { return this; }

        /** Fast alternative to dynamic_cast<> for determining if state attribute is a Texture.*/
        virtual Texture* asTexture() { return 0; }

        /** Fast alternative to dynamic_cast<> for determining if state attribute is a Texture.*/
        virtual const Texture* asTexture() const { return 0; }


        /** Return the Type identifier of the attribute's class type.*/
        virtual Type getType() const = 0;

        /** Return the member identifier within the attribute's class type. Used for light number/clip plane number etc.*/
        virtual unsigned int getMember() const { return 0; }

        /** Return the TypeMemberPair that uniquely identifies this type member.*/
        inline TypeMemberPair getTypeMemberPair() const { return TypeMemberPair(getType(),getMember()); }

        /** Return true if StateAttribute is a type which controls texturing and needs to be issued w.r.t to specific texture unit.*/
        virtual bool isTextureAttribute() const { return false; }

        /** Return -1 if *this < *rhs, 0 if *this==*rhs, 1 if *this>*rhs.*/
        virtual int compare(const StateAttribute& sa) const = 0;

        bool operator <  (const StateAttribute& rhs) const { return compare(rhs)<0; }
        bool operator == (const StateAttribute& rhs) const { return compare(rhs)==0; }
        bool operator != (const StateAttribute& rhs) const { return compare(rhs)!=0; }


        /** A vector of osg::StateSet pointers which is used to store the parent(s) of this StateAttribute.*/
        typedef std::vector<StateSet*> ParentList;

        /** Get the parent list of this StateAttribute. */
        inline const ParentList& getParents() const { return _parents; }

        inline StateSet* getParent(unsigned int i)  { return _parents[i]; }
        /**
         * Get a single const parent of this StateAttribute.
         * @param i index of the parent to get.
         * @return the parent i.
         */
        inline const StateSet* getParent(unsigned int i) const  { return _parents[i]; }

        /**
         * Get the number of parents of this StateAttribute.
         * @return the number of parents of this StateAttribute.
         */
        inline unsigned int getNumParents() const { return static_cast<unsigned int>(_parents.size()); }

        void setShaderComponent(ShaderComponent* sc) { _shaderComponent = sc; }
        ShaderComponent* getShaderComponent() { return _shaderComponent.get(); }
        const ShaderComponent* getShaderComponent() const { return _shaderComponent.get(); }

        struct ModeUsage
        {
            virtual ~ModeUsage() {}
            virtual void usesMode(GLMode mode) = 0;
            virtual void usesTextureMode(GLMode mode) = 0;
        };

        /** Return the modes associated with this StateAttribute.*/
        virtual bool getModeUsage(ModeUsage&) const
        {
            // default to no GLMode's associated with use of the StateAttribute.
            return false;
        }

        /** Check the modes associated with this StateAttribute are supported by current OpenGL drivers,
          * and if not set the associated mode in osg::State to be black listed/invalid.
          * Return true if all associated modes are valid.*/
        virtual bool checkValidityOfAssociatedModes(osg::State&) const
        {
            // default to no black listed GLMode's associated with use of the StateAttribute.
            return true;
        }

        // provide callback for backwards compatibility.
        typedef osg::StateAttributeCallback Callback;

        /** Set the UpdateCallback which allows users to attach customize the updating of an object during the update traversal.*/
        void setUpdateCallback(StateAttributeCallback* uc);

        /** Get the non const UpdateCallback.*/
        StateAttributeCallback* getUpdateCallback() { return _updateCallback.get(); }

        /** Get the const UpdateCallback.*/
        const StateAttributeCallback* getUpdateCallback() const { return _updateCallback.get(); }


        /** Set the EventCallback which allows users to attach customize the updating of an object during the Event traversal.*/
        void setEventCallback(StateAttributeCallback* ec);

        /** Get the non const EventCallback.*/
        StateAttributeCallback* getEventCallback() { return _eventCallback.get(); }

        /** Get the const EventCallback.*/
        const StateAttributeCallback* getEventCallback() const { return _eventCallback.get(); }


        /** apply the OpenGL state attributes.
          * The render info for the current OpenGL context is passed
          * in to allow the StateAttribute to obtain details on the
          * the current context and state.
          */
        virtual void apply(State&) const {}

        /** Default to nothing to compile - all state is applied immediately. */
        virtual void compileGLObjects(State&) const {}

        /** Resize any per context GLObject buffers to specified size. */
        virtual void resizeGLObjectBuffers(unsigned int /*maxSize*/) {}

        /** Release OpenGL objects in specified graphics context if State
            object is passed, otherwise release OpenGL objects for all graphics context if
            State object pointer NULL.*/
        virtual void releaseGLObjects(State* =0) const {}


    protected:

        virtual ~StateAttribute() {}

        void addParent(osg::StateSet* object);
        void removeParent(osg::StateSet* object);

        ParentList _parents;
        friend class osg::StateSet;

        /** Helper class that make is easy to handle changes in a member value.*/
        struct ReassignToParents
        {
            /** Constructor caches and then removes attribute for all of it's parents.*/
            ReassignToParents(osg::StateAttribute* att);

            /** Destructor then reassigns the attribute to all of the parents.*/
            ~ReassignToParents();

            ref_ptr<StateAttribute> attribute;
            ParentList              parents;
        };


        ref_ptr<ShaderComponent>          _shaderComponent;

        ref_ptr<StateAttributeCallback>   _updateCallback;
        ref_ptr<StateAttributeCallback>   _eventCallback;
};


}
#endif<|MERGE_RESOLUTION|>--- conflicted
+++ resolved
@@ -203,15 +203,13 @@
             SHADERSTORAGEBUFFERBINDING,
 
             INDIRECTDRAWBUFFERBINDING,
-<<<<<<< HEAD
-            SUBROUTINEUNIFORM,
-=======
 
             VIEWPORTINDEXED,
             DEPTHRANGEINDEXED,
             SCISSORINDEXED,
 
->>>>>>> 0876677f
+            SUBROUTINEUNIFORM,///Should never be below PROGRAM
+
             CAPABILITY = 100
         };
 
