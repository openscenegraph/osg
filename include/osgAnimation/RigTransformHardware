/*  -*-c++-*-
 *  Copyright (C) 2009 Cedric Pinson <cedric.pinson@plopbyte.net>
 *
 * This library is open source and may be redistributed and/or modified under
 * the terms of the OpenSceneGraph Public License (OSGPL) version 0.0 or
 * (at your option) any later version.  The full license is in LICENSE file
 * included with this distribution, and on the openscenegraph.org website.
 *
 * This library is distributed in the hope that it will be useful,
 * but WITHOUT ANY WARRANTY; without even the implied warranty of
 * MERCHANTABILITY or FITNESS FOR A PARTICULAR PURPOSE.  See the
 * OpenSceneGraph Public License for more details.
 */

#ifndef OSGANIMATION_RIG_TRANSFORM_HARDWARE
#define OSGANIMATION_RIG_TRANSFORM_HARDWARE 1

#include <osgAnimation/Export>
#include <osgAnimation/RigTransform>
#include <osgAnimation/VertexInfluence>
#include <osgAnimation/Bone>
#include <osg/Matrix>
#include <osg/Array>

namespace osgAnimation
{
    class RigGeometry;

    /// This class manage format for hardware skinning
    class OSGANIMATION_EXPORT RigTransformHardware : public RigTransform
    {
    public:

<<<<<<< HEAD
        RigTransformHardware();
        RigTransformHardware(const RigTransformHardware&,const osg::CopyOp&){};

        META_Object(osgAnimation,RigTransformHardware)
=======
        META_Object(osgAnimation,RigTransformHardware)
        RigTransformHardware();
        RigTransformHardware(const RigTransformHardware&,const osg::CopyOp &op){};
>>>>>>> 5859e9dc

        typedef osg::Matrix MatrixType;
        typedef osgAnimation::Bone BoneType;
        typedef std::vector<osg::ref_ptr<osg::Vec4Array> > BoneWeightAttribList;
        typedef std::vector<osg::ref_ptr<BoneType> > BonePalette;
        typedef std::map<std::string, int> BoneNamePaletteIndex;

        typedef std::vector<osg::Matrix> MatrixPalette;
        struct IndexWeightEntry
        {
            int _boneIndex;
            float _boneWeight;
            IndexWeightEntry() { _boneIndex = 0; _boneWeight = 0;}
            IndexWeightEntry(int index, float weight) { _boneIndex = index; _boneWeight = weight;}
            int getIndex() const { return _boneIndex; }
            float getWeight() const { return _boneWeight; }
        };
        typedef std::vector<std::vector<IndexWeightEntry> > VertexIndexWeightList;



        osg::Vec4Array* getVertexAttrib(int index);
        int getNumVertexAttrib();

        osg::Uniform* getMatrixPaletteUniform();
        void computeMatrixPaletteUniform(const osg::Matrix& transformFromSkeletonToGeometry, const osg::Matrix& invTransformFromSkeletonToGeometry);

        int getNumBonesPerVertex() const;
        int getNumVertexes() const;

        bool createPalette(int nbVertexes, BoneMap boneMap, const VertexInfluenceSet::VertexIndexToBoneWeightMap& vertexIndexToBoneWeightMap);

        virtual void operator()(RigGeometry&);
        void setShader(osg::Shader*);

        const BoneNamePaletteIndex& getBoneNameToPalette() {
            return _boneNameToPalette;
        }

    protected:

        bool init(RigGeometry&);

        BoneWeightAttribList createVertexAttribList();
        osg::Uniform* createVertexUniform();

        int _bonesPerVertex;
        int _nbVertexes;
        VertexIndexWeightList _vertexIndexMatrixWeightList;
        BonePalette _bonePalette;
        BoneNamePaletteIndex _boneNameToPalette;
        BoneWeightAttribList _boneWeightAttribArrays;
        osg::ref_ptr<osg::Uniform> _uniformMatrixPalette;
        osg::ref_ptr<osg::Shader> _shader;

        bool _needInit;
    };
}

#endif<|MERGE_RESOLUTION|>--- conflicted
+++ resolved
@@ -31,16 +31,9 @@
     {
     public:
 
-<<<<<<< HEAD
-        RigTransformHardware();
-        RigTransformHardware(const RigTransformHardware&,const osg::CopyOp&){};
-
-        META_Object(osgAnimation,RigTransformHardware)
-=======
         META_Object(osgAnimation,RigTransformHardware)
         RigTransformHardware();
         RigTransformHardware(const RigTransformHardware&,const osg::CopyOp &op){};
->>>>>>> 5859e9dc
 
         typedef osg::Matrix MatrixType;
         typedef osgAnimation::Bone BoneType;
