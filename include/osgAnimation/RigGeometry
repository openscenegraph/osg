--- conflicted
+++ resolved
@@ -80,11 +80,8 @@
         // set implementation of rig method
         void setRigTransformImplementation(RigTransform*);
         RigTransform* getRigTransformImplementation();
-<<<<<<< HEAD
-        inline const RigTransform* getRigTransformImplementation()const{return _rigTransformImplementation;}
-=======
         const RigTransform* getRigTransformImplementation() const { return _rigTransformImplementation.get(); }
->>>>>>> 74f1cc1e
+
 
         virtual void drawImplementation(osg::RenderInfo& renderInfo) const;
         void update();
