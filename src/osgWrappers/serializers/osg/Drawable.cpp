#undef OBJECT_CAST
#define OBJECT_CAST dynamic_cast
#include <osg/Drawable>
#include <osgDB/ObjectWrapper>
#include <osgDB/InputStream>
#include <osgDB/OutputStream>

static bool checkInitialBound( const osg::Drawable& drawable )
{
    return drawable.getInitialBound().valid();
}

static bool readInitialBound( osgDB::InputStream& is, osg::Drawable& drawable )
{
    osg::Vec3d min, max;
    is >> is.BEGIN_BRACKET;
    is >> is.PROPERTY("Minimum") >> min;
    is >> is.PROPERTY("Maximum") >> max;
    is >> is.END_BRACKET;
    drawable.setInitialBound( osg::BoundingBox(min, max) );
    return true;
}

static bool writeInitialBound( osgDB::OutputStream& os, const osg::Drawable& drawable )
{
    const osg::BoundingBox& bb = drawable.getInitialBound();
    os << os.BEGIN_BRACKET << std::endl;
    os << os.PROPERTY("Minimum") << osg::Vec3d(bb._min) << std::endl;
    os << os.PROPERTY("Maximum") << osg::Vec3d(bb._max) << std::endl;
    os << os.END_BRACKET;
    os << std::endl;
    return true;
}

REGISTER_OBJECT_WRAPPER( Drawable,
                         /*new osg::Drawable*/NULL,
                         osg::Drawable,
                         "osg::Object osg::Node osg::Drawable" )
{
    {
            UPDATE_TO_VERSION_SCOPED( 145 )
            ADDED_ASSOCIATE("osg::Node")
    }
    ADD_OBJECT_SERIALIZER( StateSet, osg::StateSet, NULL );  // _stateset
    ADD_USER_SERIALIZER( InitialBound );  // _initialBound
    ADD_OBJECT_SERIALIZER( ComputeBoundingBoxCallback,
                           osg::Drawable::ComputeBoundingBoxCallback, NULL );  // _computeBoundCallback
    ADD_OBJECT_SERIALIZER( Shape, osg::Shape, NULL );  // _shape
    ADD_BOOL_SERIALIZER( SupportsDisplayList, true );  // _supportsDisplayList
    ADD_BOOL_SERIALIZER( UseDisplayList, true );  // _useDisplayList
    ADD_BOOL_SERIALIZER( UseVertexBufferObjects, false );  // _useVertexBufferObjects
    ADD_OBJECT_SERIALIZER( UpdateCallback, osg::Callback, NULL );  // _updateCallback
    ADD_OBJECT_SERIALIZER( EventCallback, osg::Callback, NULL );  // _eventCallback
    ADD_OBJECT_SERIALIZER( CullCallback, osg::Callback, NULL );  // _cullCallback
    ADD_OBJECT_SERIALIZER( DrawCallback, osg::Drawable::DrawCallback, NULL );  // _drawCallback

    {
        UPDATE_TO_VERSION_SCOPED( 142 )
        ADD_HEXINT_SERIALIZER( NodeMask, 0xffffffff );  // _nodeMask
    }
<<<<<<< HEAD
}




namespace DrawableDrawCallbackWrapper  {
    REGISTER_OBJECT_WRAPPER( DrawableDrawCallback,
                             /*new osg::Drawable::DrawCallback*/NULL,
                            osg::Drawable::DrawCallback,
                             "osg::Object osg::Drawable::DrawCallback" )
    {

    }
}

namespace TransformFeedbackDrawCallbackWrapper{
    REGISTER_OBJECT_WRAPPER( TransformFeedbackDrawCallback,
                             new  osg::TransformFeedbackDrawCallback,
                             osg::TransformFeedbackDrawCallback,
                             "osg::Object osg::Drawable::DrawCallback osg::TransformFeedbackDrawCallback" )
    {

        ADD_GLENUM_SERIALIZER( FeedbackType,GLenum, GL_POINTS);  // _type

    }
}
#undef OBJECT_CAST
#define OBJECT_CAST static_cast
=======

    {
        UPDATE_TO_VERSION_SCOPED( 145 )
        ADD_BOOL_SERIALIZER( CullingActive, true );  // _cullingActive
    }
}
>>>>>>> b04271f9
<|MERGE_RESOLUTION|>--- conflicted
+++ resolved
@@ -58,7 +58,11 @@
         UPDATE_TO_VERSION_SCOPED( 142 )
         ADD_HEXINT_SERIALIZER( NodeMask, 0xffffffff );  // _nodeMask
     }
-<<<<<<< HEAD
+
+    {
+        UPDATE_TO_VERSION_SCOPED( 145 )
+        ADD_BOOL_SERIALIZER( CullingActive, true );  // _cullingActive
+    }
 }
 
 
@@ -86,12 +90,4 @@
     }
 }
 #undef OBJECT_CAST
-#define OBJECT_CAST static_cast
-=======
-
-    {
-        UPDATE_TO_VERSION_SCOPED( 145 )
-        ADD_BOOL_SERIALIZER( CullingActive, true );  // _cullingActive
-    }
-}
->>>>>>> b04271f9
+#define OBJECT_CAST static_cast