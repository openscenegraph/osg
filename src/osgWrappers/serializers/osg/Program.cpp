#include <osg/Program>
#include <osgDB/ObjectWrapper>
#include <osgDB/InputStream>
#include <osgDB/OutputStream>

#define PROGRAM_LIST_FUNC( PROP, TYPE, DATA ) \
    static bool check##PROP(const osg::Program& attr) \
    { return attr.get##TYPE().size()>0; } \
    static bool read##PROP(osgDB::InputStream& is, osg::Program& attr) { \
        unsigned int size = is.readSize(); is >> is.BEGIN_BRACKET; \
        for ( unsigned int i=0; i<size; ++i ) { \
            std::string key; unsigned int value; \
            is >> key >> value; attr.add##DATA(key, value); \
        } \
        is >> is.END_BRACKET; \
        return true; \
    } \
    static bool write##PROP( osgDB::OutputStream& os, const osg::Program& attr ) \
    { \
        const osg::Program::TYPE& plist = attr.get##TYPE(); \
        os.writeSize(plist.size()); os << os.BEGIN_BRACKET << std::endl; \
        for ( osg::Program::TYPE::const_iterator itr=plist.begin(); \
              itr!=plist.end(); ++itr ) { \
            os << itr->first << itr->second << std::endl; \
        } \
        os << os.END_BRACKET << std::endl; \
        return true; \
    }

PROGRAM_LIST_FUNC( AttribBinding, AttribBindingList, BindAttribLocation )
PROGRAM_LIST_FUNC( FragDataBinding, FragDataBindingList, BindFragDataLocation )

#define PROGRAM_PARAMETER_FUNC( PROP, NAME ) \
    static bool check##PROP(const osg::Program& attr) \
    { return true; } \
    static bool read##PROP(osgDB::InputStream& is, osg::Program& attr) { \
        int value; is >> is.PROPERTY(#NAME) >> value; \
        attr.setParameter(NAME, value); \
        return true; \
    } \
    static bool write##PROP(osgDB::OutputStream& os, const osg::Program& attr) { \
        os << os.PROPERTY(#NAME) << (int)attr.getParameter(NAME) << std::endl; \
        return true; \
    }

PROGRAM_PARAMETER_FUNC( GeometryVerticesOut, GL_GEOMETRY_VERTICES_OUT_EXT )
PROGRAM_PARAMETER_FUNC( GeometryInputType, GL_GEOMETRY_INPUT_TYPE_EXT )
PROGRAM_PARAMETER_FUNC( GeometryOutputType, GL_GEOMETRY_OUTPUT_TYPE_EXT )

// _shaderList
static bool checkShaders( const osg::Program& attr )
{
    return attr.getNumShaders()>0;
}

static bool readShaders( osgDB::InputStream& is, osg::Program& attr )
{
    unsigned int size = is.readSize(); is >> is.BEGIN_BRACKET;
    for ( unsigned int i=0; i<size; ++i )
    {
        osg::ref_ptr<osg::Shader> shader = is.readObjectOfType<osg::Shader>();
        if ( shader ) attr.addShader( shader );
    }
    is >> is.END_BRACKET;
    return true;
}

static bool writeShaders( osgDB::OutputStream& os, const osg::Program& attr )
{
    unsigned int size = attr.getNumShaders();
    os.writeSize(size); os << os.BEGIN_BRACKET << std::endl;
    for ( unsigned int i=0; i<size; ++i )
    {
        os << attr.getShader(i);
    }
    os << os.END_BRACKET << std::endl;
    return true;
}
// feedBackVaryings
static bool checkFeedBackVaryingsName( const osg::Program& attr )
{
	return true;
}
static bool readFeedBackVaryingsName( osgDB::InputStream& is, osg::Program& attr )
{
	unsigned int size = is.readSize(); is >> is.BEGIN_BRACKET;
	for ( unsigned int i=0; i<size; ++i )
	{
		std::string str;
		is>> str;
		attr.addTransformFeedBackVarying(str);
	}
	is >> is.END_BRACKET;
	return true;
}
static bool writeFeedBackVaryingsName( osgDB::OutputStream& os, const osg::Program& attr )
{
	unsigned int size = attr.getNumTransformFeedBackVaryings();
	os.writeSize(size); os << os.BEGIN_BRACKET << std::endl;
	for ( unsigned int i=0; i<size; ++i )
	{
		os << attr.getTransformFeedBackVarying(i)<< std::endl;
	}
	os << os.END_BRACKET << std::endl;
	return true;
}
// feedBack mode
static bool checkFeedBackMode( const osg::Program& attr )
{
	return true;
}
static bool readFeedBackMode( osgDB::InputStream& is, osg::Program& attr )
{
	unsigned int size ;
	is>>size;
	attr.setTransformFeedBackMode(size);
	return true;
}
static bool writeFeedBackMode( osgDB::OutputStream& os, const osg::Program& attr )
{
	os << attr.getTransformFeedBackMode()<< std::endl;
	return true;
}
// _numGroupsX/Y/Z
static bool checkComputeGroups( const osg::Program& attr )
{
    return false;
}

static bool readComputeGroups( osgDB::InputStream& is, osg::Program& attr )
{
    GLint numX = 0, numY = 0, numZ = 0;
    is >> numX >> numY >> numZ;
    return true;
}

static bool writeComputeGroups( osgDB::OutputStream& os, const osg::Program& attr )
{
    GLint numX = 0, numY = 0, numZ = 0;
    os << numX << numY << numZ << std::endl;
    return true;
}

static bool checkBindUniformBlock( const osg::Program& node )
{
    return true;
}

static bool readBindUniformBlock( osgDB::InputStream& is, osg::Program& p )
{
    unsigned int  size = 0; is >> size >> is.BEGIN_BRACKET;
    std::string name; unsigned int index;
    for ( unsigned int i=0; i<size; ++i )
    {
        is >>name;        is >>index;    
        p.addBindUniformBlock(name, index);
    }
    is >> is.END_BRACKET;
    return true;
}


static bool writeBindUniformBlock( osgDB::OutputStream& os, const osg::Program& p )
{
    unsigned int size = p.getUniformBlockBindingList().size();
    os << size << os.BEGIN_BRACKET << std::endl;
    for(osg::Program::UniformBlockBindingList::const_iterator bbit = p.getUniformBlockBindingList().begin();
        bbit != p.getUniformBlockBindingList().end(); ++bbit)
    {
        os << bbit->first;
        os << bbit->second;
    }
    os << os.END_BRACKET << std::endl;
    return true;
}



struct ProgramGetNumShaders : public osgDB::MethodObject
{
    virtual bool run(void* objectPtr, osg::Parameters& inputParameters, osg::Parameters& outputParameters) const
    {
        osg::Program* program = reinterpret_cast<osg::Program*>(objectPtr);
        outputParameters.push_back(new osg::UIntValueObject("return", program->getNumShaders()));
        return true;
    }
};

struct ProgramGetShader : public osgDB::MethodObject
{
    virtual bool run(void* objectPtr, osg::Parameters& inputParameters, osg::Parameters& outputParameters) const
    {
        if (inputParameters.empty()) return false;

        osg::Object* indexObject = inputParameters[0].get();

        unsigned int index = 0;
        osg::DoubleValueObject* dvo = dynamic_cast<osg::DoubleValueObject*>(indexObject);
        if (dvo) index = static_cast<unsigned int>(dvo->getValue());
        else
        {
            osg::UIntValueObject* uivo = dynamic_cast<osg::UIntValueObject*>(indexObject);
            if (uivo) index = uivo->getValue();
        }
        osg::Program* program = reinterpret_cast<osg::Program*>(objectPtr);
        outputParameters.push_back(program->getShader(index));

        return true;
    }
};

struct ProgramAddShader : public osgDB::MethodObject
{
    virtual bool run(void* objectPtr, osg::Parameters& inputParameters, osg::Parameters& outputParameters) const
    {
        if (inputParameters.empty()) return false;

        osg::Shader* shader = dynamic_cast<osg::Shader*>(inputParameters[0].get());
        if (!shader) return false;

        osg::Program* program = reinterpret_cast<osg::Program*>(objectPtr);
        program->addShader(shader);

        return true;
    }
};


struct ProgramRemoveShader : public osgDB::MethodObject
{
    virtual bool run(void* objectPtr, osg::Parameters& inputParameters, osg::Parameters& outputParameters) const
    {
        if (inputParameters.empty()) return false;

        osg::Shader* shader = dynamic_cast<osg::Shader*>(inputParameters[0].get());
        if (!shader) return false;

        osg::Program* program = reinterpret_cast<osg::Program*>(objectPtr);
        program->removeShader(shader);

        return true;
    }
};

<<<<<<< HEAD
struct ProgramAddBindAttribLocation : public osgDB::MethodObject
{
    virtual bool run(void* objectPtr, osg::Parameters& inputParameters, osg::Parameters& outputParameters) const
    {
        if (inputParameters.size()<2) return false;

        // decode name
        std::string name;
        osg::Object* nameObject = inputParameters[0].get();
        osg::StringValueObject* sno = dynamic_cast<osg::StringValueObject*>(nameObject);
        if (sno) name = sno->getValue();

        if (name.empty()) return false;

        // decode index
        GLuint index = 0;
        osg::Object* indexObject = inputParameters[1].get();
        osg::DoubleValueObject* dvo = dynamic_cast<osg::DoubleValueObject*>(indexObject);
        if (dvo) index = static_cast<GLuint>(dvo->getValue());
        else
        {
            osg::UIntValueObject* uivo = dynamic_cast<osg::UIntValueObject*>(indexObject);
            if (uivo) index = uivo->getValue();
        }

        // assign the name and index to the program
        osg::Program* program = reinterpret_cast<osg::Program*>(objectPtr);
        program->addBindAttribLocation(name, index);

        return true;
    }
};

/** Remove an attribute location binding. */
// void removeBindAttribLocation( const std::string& name );
struct ProgramRemoveBindAttribLocation : public osgDB::MethodObject
{
    virtual bool run(void* objectPtr, osg::Parameters& inputParameters, osg::Parameters& outputParameters) const
    {
        if (inputParameters.empty()) return false;

        // decode name
        std::string name;
        osg::Object* nameObject = inputParameters[0].get();
        osg::StringValueObject* sno = dynamic_cast<osg::StringValueObject*>(nameObject);
        if (sno) name = sno->getValue();

        if (name.empty()) return false;

        // assign the name and index to the program
        osg::Program* program = reinterpret_cast<osg::Program*>(objectPtr);
        program->removeBindAttribLocation(name);

        return true;
    }
};


=======
>>>>>>> 0fafb385

REGISTER_OBJECT_WRAPPER( Program,
                         new osg::Program,
                         osg::Program,
                         "osg::Object osg::StateAttribute osg::Program" )
{
    ADD_USER_SERIALIZER( AttribBinding );  // _attribBindingList
    ADD_USER_SERIALIZER( FragDataBinding );  // _fragDataBindingList
    ADD_USER_SERIALIZER( Shaders );  // _shaderList
    ADD_USER_SERIALIZER( GeometryVerticesOut );  // _geometryVerticesOut
    ADD_USER_SERIALIZER( GeometryInputType );  // _geometryInputType
    ADD_USER_SERIALIZER( GeometryOutputType );  // _geometryOutputType

    {
        UPDATE_TO_VERSION_SCOPED( 95 )
        ADD_USER_SERIALIZER( ComputeGroups );  // _numGroupsX/Y/Z
    }

    {
        UPDATE_TO_VERSION_SCOPED( 153 )
        REMOVE_SERIALIZER( ComputeGroups );
    }

    {
        UPDATE_TO_VERSION_SCOPED( 116 )
        ADD_USER_SERIALIZER( FeedBackVaryingsName );
        ADD_USER_SERIALIZER( FeedBackMode );
    }
    {
        UPDATE_TO_VERSION_SCOPED( 150 )
        ADD_USER_SERIALIZER( BindUniformBlock );
    }


    ADD_METHOD_OBJECT( "getNumShaders", ProgramGetNumShaders );
    ADD_METHOD_OBJECT( "getShader", ProgramGetShader );
    ADD_METHOD_OBJECT( "addShader", ProgramAddShader );
    ADD_METHOD_OBJECT( "removeShader", ProgramRemoveShader );
<<<<<<< HEAD
    ADD_METHOD_OBJECT( "addBindAttribLocation", ProgramAddBindAttribLocation );
    ADD_METHOD_OBJECT( "removeBindAttribLocation", ProgramRemoveBindAttribLocation );
=======
>>>>>>> 0fafb385

}<|MERGE_RESOLUTION|>--- conflicted
+++ resolved
@@ -242,7 +242,6 @@
     }
 };
 
-<<<<<<< HEAD
 struct ProgramAddBindAttribLocation : public osgDB::MethodObject
 {
     virtual bool run(void* objectPtr, osg::Parameters& inputParameters, osg::Parameters& outputParameters) const
@@ -301,9 +300,6 @@
 };
 
 
-=======
->>>>>>> 0fafb385
-
 REGISTER_OBJECT_WRAPPER( Program,
                          new osg::Program,
                          osg::Program,
@@ -341,10 +337,7 @@
     ADD_METHOD_OBJECT( "getShader", ProgramGetShader );
     ADD_METHOD_OBJECT( "addShader", ProgramAddShader );
     ADD_METHOD_OBJECT( "removeShader", ProgramRemoveShader );
-<<<<<<< HEAD
+
     ADD_METHOD_OBJECT( "addBindAttribLocation", ProgramAddBindAttribLocation );
     ADD_METHOD_OBJECT( "removeBindAttribLocation", ProgramRemoveBindAttribLocation );
-=======
->>>>>>> 0fafb385
-
 }