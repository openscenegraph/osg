#include <osg/StateSet>
#include <osgDB/ObjectWrapper>
#include <osgDB/InputStream>
#include <osgDB/OutputStream>

static int readValue( osgDB::InputStream& is )
{
    int value = 0;
    if ( is.isBinary() )
        is >> value;
    else
    {
        std::string enumValue;
        is >> enumValue;

        if (enumValue.find("OFF")!=std::string::npos) value = osg::StateAttribute::OFF;
        if (enumValue.find("ON")!=std::string::npos) value = osg::StateAttribute::ON;
        if (enumValue.find("OVERRIDE")!=std::string::npos) value = value | osg::StateAttribute::OVERRIDE;
        if (enumValue.find("PROTECTED")!=std::string::npos) value = value | osg::StateAttribute::PROTECTED;
        if (enumValue.find("INHERIT")!=std::string::npos) value = value | osg::StateAttribute::INHERIT;
    }
    return value;
}

static void readModes( osgDB::InputStream& is, osg::StateSet::ModeList& modes )
{
    unsigned int size = is.readSize();
    if ( size>0 )
    {
        is >> is.BEGIN_BRACKET;
        for ( unsigned int i=0; i<size; ++i )
        {
            DEF_GLENUM(mode); is >> mode;
            int value = readValue( is );
            modes[mode.get()] = (osg::StateAttribute::Values)value;
        }
        is >> is.END_BRACKET;
    }
}

static void readAttributes( osgDB::InputStream& is, osg::StateSet::AttributeList& attrs )
{
    unsigned int size = is.readSize();
    if ( size>0 )
    {
        is >> is.BEGIN_BRACKET;
        for ( unsigned int i=0; i<size; ++i )
        {
            osg::ref_ptr<osg::StateAttribute> sa = is.readObjectOfType<osg::StateAttribute>();
            is >> is.PROPERTY("Value");
            int value = readValue( is );
            if ( sa )
                attrs[sa->getTypeMemberPair()] = osg::StateSet::RefAttributePair(sa,value);
        }
            is >> is.END_BRACKET;
        }
}

static void writeValue( osgDB::OutputStream& os, int value )
{
    if ( os.isBinary() )
        os << value;
    else
    {
        std::string valueString;
        if ((value&osg::StateAttribute::ON)!=0) { if (!valueString.empty()) valueString.append("|"); valueString.append("ON"); }
        if ((value&osg::StateAttribute::OVERRIDE)!=0) { if (!valueString.empty()) valueString.append("|"); valueString.append("OVERRIDE"); }
        if ((value&osg::StateAttribute::PROTECTED)!=0) { if (!valueString.empty()) valueString.append("|"); valueString.append("PROTECTED"); }
        if ((value&osg::StateAttribute::INHERIT)!=0) { if (!valueString.empty()) valueString.append("|"); valueString.append("INHERIT"); }
        if (!valueString.empty()) os << valueString;
        else os << "OFF";
    }
}

static void writeModes( osgDB::OutputStream& os, const osg::StateSet::ModeList& modes )
{
    os.writeSize(modes.size());
    if ( modes.size()>0 )
    {
        os << os.BEGIN_BRACKET << std::endl;
        for ( osg::StateSet::ModeList::const_iterator itr=modes.begin();
              itr!=modes.end(); ++itr )
        {
            os << GLENUM(itr->first);
            writeValue(os, itr->second);
            os << std::endl;
        }
        os << os.END_BRACKET;
    }
    os << std::endl;
}

static void writeAttributes( osgDB::OutputStream& os, const osg::StateSet::AttributeList& attrs )
{
    os.writeSize(attrs.size());
    if ( attrs.size()>0 )
    {
        os << os.BEGIN_BRACKET << std::endl;
        for ( osg::StateSet::AttributeList::const_iterator itr=attrs.begin();
              itr!=attrs.end(); ++itr )
        {
            os << itr->second.first.get();
            os << os.PROPERTY("Value");
            writeValue(os, itr->second.second);
            os << std::endl;
        }
        os << os.END_BRACKET;
    }
    os << std::endl;
}

// _modeList
static bool checkModeList( const osg::StateSet& ss )
{
    return ss.getModeList().size()>0;
}

static bool readModeList( osgDB::InputStream& is, osg::StateSet& ss )
{
    osg::StateSet::ModeList modes; readModes( is, modes );
    for ( osg::StateSet::ModeList::iterator itr=modes.begin();
          itr!=modes.end(); ++itr )
    {
        ss.setMode( itr->first, itr->second );
    }
    return true;
}

static bool writeModeList( osgDB::OutputStream& os, const osg::StateSet& ss )
{
    writeModes( os, ss.getModeList() );
    return true;
}

// _attributeList
static bool checkAttributeList( const osg::StateSet& ss )
{
    return ss.getAttributeList().size()>0;
}

static bool readAttributeList( osgDB::InputStream& is, osg::StateSet& ss )
{
    osg::StateSet::AttributeList attrs; readAttributes( is, attrs );
    for ( osg::StateSet::AttributeList::iterator itr=attrs.begin();
          itr!=attrs.end(); ++itr )
    {
        ss.setAttribute( itr->second.first, itr->second.second );
    }
    return true;
}

static bool writeAttributeList( osgDB::OutputStream& os, const osg::StateSet& ss )
{
    writeAttributes( os, ss.getAttributeList() );
    return true;
}

// _textureModeList
static bool checkTextureModeList( const osg::StateSet& ss )
{
    return ss.getTextureModeList().size()>0;
}

static bool readTextureModeList( osgDB::InputStream& is, osg::StateSet& ss )
{
    unsigned int size = is.readSize(); is >> is.BEGIN_BRACKET;
    osg::StateSet::ModeList modes;
    for ( unsigned int i=0; i<size; ++i )
    {
        is >> is.PROPERTY("Data");
        readModes( is, modes );
        for ( osg::StateSet::ModeList::iterator itr=modes.begin();
              itr!=modes.end(); ++itr )
        {
            ss.setTextureMode( i, itr->first, itr->second );
        }
        modes.clear();
    }
    is >> is.END_BRACKET;
    return true;
}

static bool writeTextureModeList( osgDB::OutputStream& os, const osg::StateSet& ss )
{
    const osg::StateSet::TextureModeList& tml = ss.getTextureModeList();
    os.writeSize(tml.size()); os << os.BEGIN_BRACKET << std::endl;
    for ( osg::StateSet::TextureModeList::const_iterator itr=tml.begin();
          itr!=tml.end(); ++itr )
    {
        os << os.PROPERTY("Data");
        writeModes( os, *itr );
    }
    os << os.END_BRACKET << std::endl;
    return true;
}

// _textureAttributeList
static bool checkTextureAttributeList( const osg::StateSet& ss )
{
    return ss.getTextureAttributeList().size()>0;
}

static bool readTextureAttributeList( osgDB::InputStream& is, osg::StateSet& ss )
{
    unsigned int size = is.readSize(); is >> is.BEGIN_BRACKET;
    osg::StateSet::AttributeList attrs;
    for ( unsigned int i=0; i<size; ++i )
    {
        is >> is.PROPERTY("Data");
        readAttributes( is, attrs );
        for ( osg::StateSet::AttributeList::iterator itr=attrs.begin();
              itr!=attrs.end(); ++itr )
        {
            ss.setTextureAttribute( i, itr->second.first, itr->second.second );
        }
        attrs.clear();
    }
    is >> is.END_BRACKET;
    return true;
}

static bool writeTextureAttributeList( osgDB::OutputStream& os, const osg::StateSet& ss )
{
    const osg::StateSet::TextureAttributeList& tal = ss.getTextureAttributeList();
    os.writeSize(tal.size()); os << os.BEGIN_BRACKET << std::endl;
    for ( osg::StateSet::TextureAttributeList::const_iterator itr=tal.begin();
          itr!=tal.end(); ++itr )
    {
        os << os.PROPERTY("Data");
        writeAttributes( os, *itr );
    }
    os << os.END_BRACKET << std::endl;
    return true;
}

// _uniformList
static bool checkUniformList( const osg::StateSet& ss )
{
    return ss.getUniformList().size()>0;
}

static bool readUniformList( osgDB::InputStream& is, osg::StateSet& ss )
{
    unsigned int size = is.readSize(); is >> is.BEGIN_BRACKET;
    for ( unsigned int i=0; i<size; ++i )
    {
        osg::ref_ptr<osg::UniformBase> uniform = is.readObjectOfType<osg::UniformBase>();
        is >> is.PROPERTY("Value");
        int value = readValue( is );
        if ( uniform )
            ss.addUniform( uniform, (osg::StateAttribute::Values)value );
    }
    is >> is.END_BRACKET;
    return true;
}

static bool writeUniformList( osgDB::OutputStream& os, const osg::StateSet& ss )
{
    const osg::StateSet::UniformList& ul = ss.getUniformList();
    os.writeSize(ul.size()); os << os.BEGIN_BRACKET << std::endl;
    for ( osg::StateSet::UniformList::const_iterator itr=ul.begin();
          itr!=ul.end(); ++itr )
    {
        os << itr->second.first.get();
        os << os.PROPERTY("Value");
        writeValue(os, itr->second.second);
        os << std::endl;
    }
    os << os.END_BRACKET << std::endl;
    return true;
}

// _defineList
static bool checkDefineList( const osg::StateSet& ss )
{
    return ss.getDefineList().size()>0;
}

static bool readDefineList( osgDB::InputStream& is, osg::StateSet& ss )
{
    unsigned int size = is.readSize(); is >> is.BEGIN_BRACKET;
    for ( unsigned int i=0; i<size; ++i )
    {
        std::string defineName;
        is.readWrappedString( defineName );

        std::string defineValue;
        is.readWrappedString( defineValue );

        is >> is.PROPERTY("Value");
        int overrideValue = readValue( is );

        ss.setDefine(defineName, defineValue, overrideValue);

    }
    is >> is.END_BRACKET;
    return true;
}

static bool writeDefineList( osgDB::OutputStream& os, const osg::StateSet& ss )
{
    const osg::StateSet::DefineList& df = ss.getDefineList();
    os.writeSize(df.size()); os << os.BEGIN_BRACKET << std::endl;
    for ( osg::StateSet::DefineList::const_iterator itr=df.begin();
          itr!=df.end(); ++itr )
    {
        os.writeWrappedString(itr->first);
        os.writeWrappedString(itr->second.first);
        os << os.PROPERTY("Value");
        writeValue(os, itr->second.second);
        os << std::endl;
    }
    os << os.END_BRACKET << std::endl;
    return true;
}

REGISTER_OBJECT_WRAPPER( StateSet,
                         new osg::StateSet,
                         osg::StateSet,
                         "osg::Object osg::StateSet" )
{
    ADD_USER_SERIALIZER( ModeList );  // _modeList
    ADD_USER_SERIALIZER( AttributeList );  // _attributeList
    ADD_USER_SERIALIZER( TextureModeList );  // _textureModeList
    ADD_USER_SERIALIZER( TextureAttributeList );  // _textureAttributeList
    ADD_USER_SERIALIZER( UniformList );  // _uniformList
    ADD_INT_SERIALIZER( RenderingHint, osg::StateSet::DEFAULT_BIN );  // _renderingHint

    BEGIN_ENUM_SERIALIZER( RenderBinMode, INHERIT_RENDERBIN_DETAILS );
        ADD_ENUM_VALUE( INHERIT_RENDERBIN_DETAILS );
        ADD_ENUM_VALUE( USE_RENDERBIN_DETAILS );
        ADD_ENUM_VALUE( OVERRIDE_RENDERBIN_DETAILS );
        ADD_ENUM_VALUE( PROTECTED_RENDERBIN_DETAILS );
        ADD_ENUM_VALUE( OVERRIDE_PROTECTED_RENDERBIN_DETAILS );
    END_ENUM_SERIALIZER();  // _binMode

    ADD_INT_SERIALIZER( BinNumber, 0 );  // _binNum
    ADD_STRING_SERIALIZER( BinName, "" );  // _binName
    ADD_BOOL_SERIALIZER( NestRenderBins, true );  // _nestRenderBins
    ADD_OBJECT_SERIALIZER( UpdateCallback, osg::StateSet::Callback, NULL );  // _updateCallback
    ADD_OBJECT_SERIALIZER( EventCallback, osg::StateSet::Callback, NULL );  // _eventCallback

    {
<<<<<<< HEAD
        UPDATE_TO_VERSION_SCOPED( 146 )
=======
        UPDATE_TO_VERSION_SCOPED( 151 )
>>>>>>> 053ba83b
        ADD_USER_SERIALIZER( DefineList );  // _defineList
    }
}<|MERGE_RESOLUTION|>--- conflicted
+++ resolved
@@ -341,11 +341,7 @@
     ADD_OBJECT_SERIALIZER( EventCallback, osg::StateSet::Callback, NULL );  // _eventCallback
 
     {
-<<<<<<< HEAD
-        UPDATE_TO_VERSION_SCOPED( 146 )
-=======
         UPDATE_TO_VERSION_SCOPED( 151 )
->>>>>>> 053ba83b
         ADD_USER_SERIALIZER( DefineList );  // _defineList
     }
 }