--- conflicted
+++ resolved
@@ -48,15 +48,6 @@
     // without the AvailablilityMacros.
     #include <AvailabilityMacros.h>
 
-<<<<<<< HEAD
-	//>OSG_IPHONE
-	//IPhone includes
-	#include "TargetConditionals.h"
-	#if (TARGET_OS_IPHONE) && !(TARGET_IPHONE_SIMULATOR) //only when on device
-		#define stat64 stat
-	#endif
-	//<OSG_IPHONE
-=======
     //>OSG_IOS
     //IOS includes
     #include "TargetConditionals.h"
@@ -73,7 +64,6 @@
         #endif
     #endif
     //<OSG_IPHONE
->>>>>>> 3793e2f4
 
     // 10.5 defines stat64 so we can't use this #define
     // By default, MAC_OS_X_VERSION_MAX_ALLOWED is set to the latest
@@ -151,7 +141,7 @@
 {
     if (path.empty())
     {
-        OSG_NOTIFY(osg::DEBUG_INFO) << "osgDB::makeDirectory(): cannot create an empty directory" << std::endl;
+        OSG_DEBUG << "osgDB::makeDirectory(): cannot create an empty directory" << std::endl;
         return false;
     }
     
@@ -166,7 +156,7 @@
             return true;
         else
         {
-            OSG_NOTIFY(osg::DEBUG_INFO) << "osgDB::makeDirectory(): "  <<
+            OSG_DEBUG << "osgDB::makeDirectory(): "  <<
                     path << " already exists and is not a directory!" << std::endl;
             return false;
         }
@@ -193,7 +183,7 @@
                     break;
  
                 default:
-                    OSG_NOTIFY(osg::DEBUG_INFO) << "osgDB::makeDirectory(): "  << strerror(errno) << std::endl;
+                    OSG_DEBUG << "osgDB::makeDirectory(): "  << strerror(errno) << std::endl;
                     return false;
             }
         }
@@ -218,7 +208,7 @@
         if( mkdir( dir.c_str(), 0755 )< 0 )
 #endif
         {
-            OSG_NOTIFY(osg::DEBUG_INFO) << "osgDB::makeDirectory(): "  << strerror(errno) << std::endl;
+            OSG_DEBUG << "osgDB::makeDirectory(): "  << strerror(errno) << std::endl;
             return false;
         } 
         paths.pop();
@@ -252,7 +242,7 @@
 {
     if (newCurrentWorkingDirectory.empty())
     {
-        OSG_NOTIFY(osg::DEBUG_INFO) << "osgDB::setCurrentWorkingDirectory(): called with empty string." << std::endl;
+        OSG_DEBUG << "osgDB::setCurrentWorkingDirectory(): called with empty string." << std::endl;
         return false;
     }
     
@@ -334,15 +324,15 @@
         itr!=filepath.end();
         ++itr)
     {
-        OSG_NOTIFY(osg::DEBUG_INFO) << "itr='" <<*itr<< "'\n";
+        OSG_DEBUG << "itr='" <<*itr<< "'\n";
         std::string path = itr->empty() ? filename : concatPaths(*itr, filename);
         
         path = getRealPath(path);
 
-        OSG_NOTIFY(osg::DEBUG_INFO) << "FindFileInPath() : trying " << path << " ...\n";
+        OSG_DEBUG << "FindFileInPath() : trying " << path << " ...\n";
         if(fileExists(path)) 
         {
-            OSG_NOTIFY(osg::DEBUG_INFO) << "FindFileInPath() : USING " << path << "\n";
+            OSG_DEBUG << "FindFileInPath() : USING " << path << "\n";
             return path;
         }
 #ifndef WIN32 
@@ -417,7 +407,7 @@
         realFileName = getSimpleFileName(fileName);
     }
 
-    OSG_NOTIFY(osg::DEBUG_INFO) << "findFileInDirectory() : looking for " << realFileName << " in " << realDirName << "...\n";
+    OSG_DEBUG << "findFileInDirectory() : looking for " << realFileName << " in " << realDirName << "...\n";
 
     if (realDirName.empty())
     {
@@ -595,21 +585,21 @@
 {
     if (source.empty() || destination.empty())
     {
-        OSG_NOTIFY(osg::INFO) << "copyFile(): Empty file name." << std::endl;
+        OSG_INFO << "copyFile(): Empty file name." << std::endl;
         return FileOpResult::BAD_ARGUMENT;
     }
 
     // Check if source and destination are the same
     if (source == destination || osgDB::getRealPath(source) == osgDB::getRealPath(destination))
     {
-        OSG_NOTIFY(osg::INFO) << "copyFile(): Source and destination point to the same file: source=" << source << ", destination=" << destination << std::endl;
+        OSG_INFO << "copyFile(): Source and destination point to the same file: source=" << source << ", destination=" << destination << std::endl;
         return FileOpResult::SOURCE_EQUALS_DESTINATION;
     }
 
     // Check if source file exists
     if (!osgDB::fileExists(source))
     {
-        OSG_NOTIFY(osg::INFO) << "copyFile(): Source file does not exist: " << source << std::endl;
+        OSG_INFO << "copyFile(): Source file does not exist: " << source << std::endl;
         return FileOpResult::SOURCE_MISSING;
     }
 
@@ -617,21 +607,21 @@
     osgDB::ifstream fin(source.c_str(), std::ios::in | std::ios::binary);
     if (!fin)
     {
-        OSG_NOTIFY(osg::NOTICE) << "copyFile(): Can't read source file: " << source << std::endl;
+        OSG_NOTICE << "copyFile(): Can't read source file: " << source << std::endl;
         return FileOpResult::SOURCE_NOT_OPENED;        // Return success since it's not an output error.
     }
 
     // Ensure the directory exists or else the FBX SDK will fail
     if (!osgDB::makeDirectoryForFile(destination))
     {
-        OSG_NOTIFY(osg::INFO) << "Can't create directory for file '" << destination << "'. Copy may fail creating the file." << std::endl;
+        OSG_INFO << "Can't create directory for file '" << destination << "'. Copy may fail creating the file." << std::endl;
     }
 
     // Open destination file
     osgDB::ofstream fout(destination.c_str(), std::ios::out | std::ios::binary | std::ios::trunc);
     if (!fout)
     {
-        OSG_NOTIFY(osg::NOTICE) << "copyFile(): Can't write destination file: " << destination << std::endl;
+        OSG_NOTICE << "copyFile(): Can't write destination file: " << destination << std::endl;
         return FileOpResult::DESTINATION_NOT_OPENED;
     }
 
@@ -646,13 +636,13 @@
 
     if (!fout.good())
     {
-        OSG_NOTIFY(osg::NOTICE) << "copyFile(): Error writing destination file: " << destination << std::endl;
+        OSG_NOTICE << "copyFile(): Error writing destination file: " << destination << std::endl;
         return FileOpResult::WRITE_ERROR;
     }
 
     if (!fin.eof())
     {
-        OSG_NOTIFY(osg::NOTICE) << "copyFile(): Error reading source file: " << source << std::endl;
+        OSG_NOTICE << "copyFile(): Error reading source file: " << source << std::endl;
         return FileOpResult::READ_ERROR;
     }
 
@@ -748,7 +738,7 @@
         }
         else
         {
-            OSG_NOTIFY(osg::WARN) << "Could not get application directory "
+            OSG_WARN << "Could not get application directory "
                 "using Win32 API. It will not be searched." << std::endl;
         }
 
@@ -778,14 +768,14 @@
                     }
                     else
                     {
-                        OSG_NOTIFY(osg::WARN) << "Could not get dll directory "
+                        OSG_WARN << "Could not get dll directory "
                             "using Win32 API. It will not be searched." << std::endl;
                     }
                     FreeLibrary(thisModule);
                 }
                 else
                 {
-                    OSG_NOTIFY(osg::WARN) << "Could not get dll module handle "
+                    OSG_WARN << "Could not get dll module handle "
                         "using Win32 API. Dll directory will not be searched." << std::endl;
                 }
             }
@@ -803,7 +793,7 @@
         }
         else
         {
-            OSG_NOTIFY(osg::WARN) << "Could not get system directory using "
+            OSG_WARN << "Could not get system directory using "
                 "Win32 API, using default directory." << std::endl;
             convertStringPathIntoFilePathList("C:\\Windows\\System32", 
                                               filepath);
@@ -824,7 +814,7 @@
         }
         else
         {
-            OSG_NOTIFY(osg::WARN) << "Could not get Windows directory using "
+            OSG_WARN << "Could not get Windows directory using "
                 "Win32 API, using default directory." << std::endl;
             convertStringPathIntoFilePathList("C:\\Windows", filepath);
             convertStringPathIntoFilePathList("C:\\Windows\\System", filepath);
@@ -856,11 +846,7 @@
     
 #elif defined(__APPLE__)
 #if (TARGET_OS_IPHONE)
-<<<<<<< HEAD
-	#define COMPILE_COCOA_VERSION
-=======
     #define COMPILE_COCOA_VERSION
->>>>>>> 3793e2f4
 #else
      #define COMPILE_CARBON_VERSION
 #endif
