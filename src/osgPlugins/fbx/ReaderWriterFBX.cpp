#include <sstream>
#include <memory>
#ifndef WIN32
#include <strings.h>//for strncasecmp
#endif

#include <osg/Notify>
#include <osg/MatrixTransform>
#include <osg/Material>
#include <osg/PositionAttitudeTransform>
#include <osg/Texture2D>
#include <osg/Version>
#include <osgDB/ConvertUTF>
#include <osgDB/FileNameUtils>
#include <osgDB/FileUtils>
#include <osgDB/ReadFile>
#include <osgDB/Registry>
#include <osgAnimation/AnimationManagerBase>
#include <osgAnimation/Bone>
#include <osgAnimation/RigGeometry>
#include <osgAnimation/Skeleton>
#include <osgAnimation/VertexInfluence>

#if defined(_MSC_VER)
    #pragma warning( disable : 4505 )
    #pragma warning( default : 4996 )
#endif
#include <fbxsdk.h>

#include "ReaderWriterFBX.h"
#include "fbxReader.h"
#include "WriterNodeVisitor.h"

/// Returns true if the given node is a basic root group with no special information.
/// Used in conjunction with UseFbxRoot option.
/// Identity transforms are considered as basic root nodes.
bool isBasicRootNode(const osg::Node& node)
{
    const osg::Group* osgGroup = node.asGroup();
    if (!osgGroup || node.asGeode())        // WriterNodeVisitor handles Geodes the "old way" (= Derived from Node, not Group as for now). Geodes may be considered "basic root nodes" when WriterNodeVisitor will be adapted.
    {
        // Geodes & such are not basic root nodes
        return false;
    }

    // Test if we've got an empty transform (= a group!)
    const osg::Transform* transform = osgGroup->asTransform();
    if (transform)
    {
        if (const osg::MatrixTransform* matrixTransform = transform->asMatrixTransform())
        {
            if (!matrixTransform->getMatrix().isIdentity())
            {
                // Non-identity matrix transform
                return false;
            }
        }
        else if (const osg::PositionAttitudeTransform* pat = transform->asPositionAttitudeTransform())
        {
            if (pat->getPosition() != osg::Vec3d() ||
                pat->getAttitude() != osg::Quat() ||
                pat->getScale() != osg::Vec3d(1.0f, 1.0f, 1.0f) ||
                pat->getPivotPoint() != osg::Vec3d())
            {
                // Non-identity position attribute transform
                return false;
            }
        }
        else
        {
            // Other transform (not identity or not predefined type)
            return false;
        }
    }

    // Test the presence of a non-empty stateset
    if (node.getStateSet())
    {
        osg::ref_ptr<osg::StateSet> emptyStateSet = new osg::StateSet;
        if (node.getStateSet()->compare(*emptyStateSet, true) != 0)
        {
            return false;
        }
    }

    return true;
}


class CleanUpFbx
{
    FbxManager* m_pSdkManager;
public:
    explicit CleanUpFbx(FbxManager* pSdkManager) : m_pSdkManager(pSdkManager)
    {}

    ~CleanUpFbx()
    {
        m_pSdkManager->Destroy();
    }
};

//Some files don't correctly mark their skeleton nodes, so this function infers
//them from the nodes that skin deformers linked to.
void findLinkedFbxSkeletonNodes(FbxNode* pNode, std::set<const FbxNode*>& fbxSkeletons)
{
    if (const FbxGeometry* pMesh = FbxCast<FbxGeometry>(pNode->GetNodeAttribute()))
    {
        for (int i = 0; i < pMesh->GetDeformerCount(FbxDeformer::eSkin); ++i)
        {
            const FbxSkin* pSkin = (const FbxSkin*)pMesh->GetDeformer(i, FbxDeformer::eSkin);

            for (int j = 0; j < pSkin->GetClusterCount(); ++j)
            {
                const FbxNode* pSkeleton = pSkin->GetCluster(j)->GetLink();
                fbxSkeletons.insert(pSkeleton);
            }
        }
    }

    for (int i = 0; i < pNode->GetChildCount(); ++i)
    {
        findLinkedFbxSkeletonNodes(pNode->GetChild(i), fbxSkeletons);
    }
}

void resolveBindMatrices(
    osg::Node& root,
    const BindMatrixMap& boneBindMatrices,
    const std::map<FbxNode*, osg::Node*>& nodeMap)
{
    std::set<std::string> nodeNames;
    for (std::map<FbxNode*, osg::Node*>::const_iterator it = nodeMap.begin(); it != nodeMap.end(); ++it)
    {
        nodeNames.insert(it->second->getName());
    }

    for (BindMatrixMap::const_iterator it = boneBindMatrices.begin();
        it != boneBindMatrices.end();)
    {
        FbxNode* const fbxBone = it->first.first;
        std::map<FbxNode*, osg::Node*>::const_iterator nodeIt = nodeMap.find(fbxBone);
        if (nodeIt != nodeMap.end())
        {
            const osg::Matrix bindMatrix = it->second;
            osgAnimation::Bone& osgBone = dynamic_cast<osgAnimation::Bone&>(*nodeIt->second);
            osgBone.setInvBindMatrixInSkeletonSpace(bindMatrix);

            ++it;
            for (; it != boneBindMatrices.end() && it->first.first == fbxBone; ++it)
            {
                if (it->second != bindMatrix)
                {
                    std::string name;
                    for (int i = 0;; ++i)
                    {
                        std::stringstream ss;
                        ss << osgBone.getName() << '_' << i;
                        name = ss.str();
                        if (nodeNames.insert(name).second)
                        {
                            break;
                        }
                    }
                    osgAnimation::Bone* newBone = new osgAnimation::Bone(name);
                    newBone->setDefaultUpdateCallback();
                    newBone->setInvBindMatrixInSkeletonSpace(it->second);
                    osgBone.addChild(newBone);

                    osgAnimation::RigGeometry* pRigGeometry = it->first.second;

                    osgAnimation::VertexInfluenceMap* vertexInfluences = pRigGeometry->getInfluenceMap();

                    osgAnimation::VertexInfluenceMap::iterator vimIt = vertexInfluences->find(osgBone.getName());
                    if (vimIt != vertexInfluences->end())
                    {
                        osgAnimation::VertexInfluence vi;
                        vi.swap(vimIt->second);
                        vertexInfluences->erase(vimIt);
                        osgAnimation::VertexInfluence& vi2 = (*vertexInfluences)[name];
                        vi.swap(vi2);
                        vi2.setName(name);
                    }
                    else
                    {
                        OSG_WARN << "No vertex influences found for \"" << osgBone.getName() << "\"" << std::endl;
                    }
                }
            }
        }
        else
        {
            OSG_WARN << "No bone found for \"" << fbxBone->GetName() << "\"" << std::endl;
            ++it;
        }
    }
}

osgDB::ReaderWriter::ReadResult
ReaderWriterFBX::readNode(const std::string& filenameInit,
                          const Options* options) const
{
    try
    {
        std::string ext(osgDB::getLowerCaseFileExtension(filenameInit));
        if (!acceptsExtension(ext)) return ReadResult::FILE_NOT_HANDLED;

        std::string filename(osgDB::findDataFile(filenameInit, options));
        if (filename.empty()) return ReadResult::FILE_NOT_FOUND;

        FbxManager* pSdkManager = FbxManager::Create();

        if (!pSdkManager)
        {
            return ReadResult::ERROR_IN_READING_FILE;
        }

        CleanUpFbx cleanUpFbx(pSdkManager);

        pSdkManager->SetIOSettings(FbxIOSettings::Create(pSdkManager, IOSROOT));

        FbxScene* pScene = FbxScene::Create(pSdkManager, "");

        // The FBX SDK interprets the filename as UTF-8
#ifdef OSG_USE_UTF8_FILENAME
        const std::string& utf8filename(filename);
#else
        std::string utf8filename(osgDB::convertStringFromCurrentCodePageToUTF8(filename));
#endif

        FbxImporter* lImporter = FbxImporter::Create(pSdkManager, "");

        if (!lImporter->Initialize(utf8filename.c_str(), -1, pSdkManager->GetIOSettings()))
        {
#if FBXSDK_VERSION_MAJOR < 2014
            return std::string(lImporter->GetLastErrorString());
#else
            return std::string(lImporter->GetStatus().GetErrorString());
#endif
        }

        if (!lImporter->IsFBX())
        {
            return ReadResult::ERROR_IN_READING_FILE;
        }

        for (int i = 0; FbxTakeInfo* lTakeInfo = lImporter->GetTakeInfo(i); i++)
        {
            lTakeInfo->mSelect = true;
        }

        if (!lImporter->Import(pScene))
        {
#if FBXSDK_VERSION_MAJOR < 2014
            return std::string(lImporter->GetLastErrorString());
#else
            return std::string(lImporter->GetStatus().GetErrorString());
#endif
        }

        //FbxAxisSystem::OpenGL.ConvertScene(pScene);        // Doesn't work as expected. Still need to transform vertices.

        if (FbxNode* pNode = pScene->GetRootNode())
        {
            bool useFbxRoot = false;
            bool lightmapTextures = false;
            bool tessellatePolygons = false;
            bool zUp = false;
            if (options)
            {
                std::istringstream iss(options->getOptionString());
                std::string opt;
                while (iss >> opt)
                {
                    if (opt == "UseFbxRoot")
                    {
                        useFbxRoot = true;
                    }
                    if (opt == "LightmapTextures")
                    {
                        lightmapTextures = true;
                    }
                    if (opt == "TessellatePolygons")
                    {
                        tessellatePolygons = true;
                    }
                    if (opt == "ZUp")
                    {
                        zUp = true;
                    }
                }
            }

            bool bIsBone = false;
            int nLightCount = 0;
            osg::ref_ptr<Options> localOptions = NULL;
            if (options)
                localOptions = options->cloneOptions();
            else
                localOptions = new osgDB::Options();
            localOptions->setObjectCacheHint(osgDB::ReaderWriter::Options::CACHE_IMAGES);

            std::string filePath = osgDB::getFilePath(filename);
            FbxMaterialToOsgStateSet fbxMaterialToOsgStateSet(filePath, localOptions.get(), lightmapTextures);

            std::set<const FbxNode*> fbxSkeletons;
            findLinkedFbxSkeletonNodes(pNode, fbxSkeletons);

            OsgFbxReader::AuthoringTool authoringTool = OsgFbxReader::UNKNOWN;
            if (FbxDocumentInfo* pDocInfo = pScene->GetDocumentInfo())
            {
                struct ToolName
                {
                    const char* name;
                    OsgFbxReader::AuthoringTool tool;
                };

                ToolName authoringTools[] = {
                    {"OpenSceneGraph", OsgFbxReader::OPENSCENEGRAPH},
                    {"3ds Max", OsgFbxReader::AUTODESK_3DSTUDIO_MAX}
                };

                FbxString appName = pDocInfo->LastSaved_ApplicationName.Get();

                for (unsigned int i = 0; i < sizeof(authoringTools) / sizeof(authoringTools[0]); ++i)
                {
                    if (0 ==
#ifdef WIN32
                        _strnicmp
#else
                        strncasecmp
#endif
                        (appName, authoringTools[i].name, strlen(authoringTools[i].name)))
                    {
                        authoringTool = authoringTools[i].tool;
                        break;
                    }
                }
            }


            OsgFbxReader reader(*pSdkManager,
                *pScene,
                fbxMaterialToOsgStateSet,
                fbxSkeletons,
                *localOptions,
                authoringTool,
                lightmapTextures,
                tessellatePolygons);

            ReadResult res = reader.readFbxNode(pNode, bIsBone, nLightCount);

            if (res.success())
            {
                fbxMaterialToOsgStateSet.checkInvertTransparency();

                resolveBindMatrices(*res.getNode(), reader.boneBindMatrices, reader.nodeMap);

                osg::Node* osgNode = res.getNode();
                osgNode->getOrCreateStateSet()->setMode(GL_RESCALE_NORMAL,osg::StateAttribute::ON);
                osgNode->getOrCreateStateSet()->setMode(GL_NORMALIZE,osg::StateAttribute::ON);

                if (reader.pAnimationManager.valid())
                {
                    if (osgNode->getUpdateCallback())
                    {
                        osg::Group* osgGroup = new osg::Group;
                        osgGroup->addChild(osgNode);
                        osgNode = osgGroup;
                    }

                    //because the animations may be altered after registering
                    reader.pAnimationManager->buildTargetReference();
                    osgNode->setUpdateCallback(reader.pAnimationManager.get());
                }

                FbxAxisSystem fbxAxis = pScene->GetGlobalSettings().GetAxisSystem();
                // some reminder: http://www.realtimerendering.com/blog/left-handed-vs-right-handed-world-coordinates/
                int upSign;
                FbxAxisSystem::EUpVector eUp = fbxAxis.GetUpVector(upSign);
                bool bLeftHanded = fbxAxis.GetCoorSystem() == FbxAxisSystem::eLeftHanded;
                float fSign = upSign < 0 ? 1.0f : -1.0f;
                float HorizSign = bLeftHanded ? -1.0f : 1.0f;

                bool refCoordSysChange = false;
                osg::Matrix mat;

                if (zUp)
                {
                    if (eUp != FbxAxisSystem::eZAxis || fSign != 1.0  || upSign != 1.0)
                    {
                        switch (eUp)
                        {
                        case FbxAxisSystem::eXAxis:
                            mat.set(0,fSign,0,0,-fSign,0,0,0,0,0,HorizSign,0,0,0,0,1);
                            break;
                        case FbxAxisSystem::eYAxis:
                            mat.set(1,0,0,0,0,0,-fSign*HorizSign,0,0,fSign,0,0,0,0,0,1);
                            break;
                        case FbxAxisSystem::eZAxis:
                            mat.set(1,0,0,0,0,fSign,0,0,0,0,fSign*HorizSign,0,0,0,0,1);
                            break;
                        }
                        refCoordSysChange = true;
                    }
                }
                else if (fbxAxis != FbxAxisSystem::OpenGL)
                {
                    switch (eUp)
                    {
                    case FbxAxisSystem::eXAxis:
                        mat.set(0,fSign,0,0,-fSign,0,0,0,0,0,HorizSign,0,0,0,0,1);
                        break;
                    case FbxAxisSystem::eYAxis:
                        mat.set(1,0,0,0,0,fSign,0,0,0,0,fSign*HorizSign,0,0,0,0,1);
                        break;
                    case FbxAxisSystem::eZAxis:
                        mat.set(1,0,0,0,0,0,-fSign*HorizSign,0,0,fSign,0,0,0,0,0,1);
                        break;
                    }
                    refCoordSysChange = true;
                }
                if (refCoordSysChange)
                {
                    osg::Transform* pTransformTemp = osgNode->asTransform();
                    osg::MatrixTransform* pMatrixTransform = pTransformTemp ?
                        pTransformTemp->asMatrixTransform() : NULL;
                    if (pMatrixTransform)
                    {
                        pMatrixTransform->setMatrix(pMatrixTransform->getMatrix() * mat);
                    }
                    else
                    {
                        pMatrixTransform = new osg::MatrixTransform(mat);
                        if (useFbxRoot && isBasicRootNode(*osgNode))
                        {
                            // If root node is a simple group, put all FBX elements under the OSG root
                            osg::Group* osgGroup = osgNode->asGroup();
                            for(unsigned int i = 0; i < osgGroup->getNumChildren(); ++i)
                            {
                                pMatrixTransform->addChild(osgGroup->getChild(i));
                            }
                            pMatrixTransform->setName(osgGroup->getName());
                        }
                        else
                        {
                            pMatrixTransform->addChild(osgNode);
                        }
                    }
                    osgNode = pMatrixTransform;
                }

                osgNode->setName(filenameInit);
                return osgNode;
            }
        }
    }
    catch (...)
    {
        OSG_WARN << "Exception thrown while importing \"" << filenameInit << '\"' << std::endl;
    }

    return ReadResult::ERROR_IN_READING_FILE;
}

osgDB::ReaderWriter::WriteResult ReaderWriterFBX::writeNode(
    const osg::Node& node,
    const std::string& filename,
    const Options* options) const
{
    try
    {
        std::string ext = osgDB::getLowerCaseFileExtension(filename);
        if (!acceptsExtension(ext)) return WriteResult::FILE_NOT_HANDLED;

        osg::ref_ptr<Options> localOptions = options ?
            static_cast<Options*>(options->clone(osg::CopyOp::SHALLOW_COPY)) : new Options;
        localOptions->getDatabasePathList().push_front(osgDB::getFilePath(filename));

        FbxManager* pSdkManager = FbxManager::Create();

        if (!pSdkManager)
        {
            return WriteResult::ERROR_IN_WRITING_FILE;
        }

        CleanUpFbx cleanUpFbx(pSdkManager);

        pSdkManager->SetIOSettings(FbxIOSettings::Create(pSdkManager, IOSROOT));

        bool useFbxRoot = false;
        bool ascii(false);
        std::string exportVersion;
        if (options)
        {
            std::istringstream iss(options->getOptionString());
            std::string opt;
            while (iss >> opt)
            {
                if (opt == "Embedded")
                {
                    pSdkManager->GetIOSettings()->SetBoolProp(EXP_FBX_EMBEDDED, true);
                }
                else if (opt == "UseFbxRoot")
                {
                    useFbxRoot = true;
                }
                else if (opt == "FBX-ASCII")
                {
                    ascii = true;
                }
                else if (opt == "FBX-ExportVersion")
                {
                    iss >> exportVersion;
                }
            }
        }

        FbxScene* pScene = FbxScene::Create(pSdkManager, "");

        if (options)
        {
            if (options->getPluginData("FBX-AssetUnitMeter"))
            {
                float unit = *static_cast<const float*>(options->getPluginData("FBX-AssetUnitMeter"));
                FbxSystemUnit kFbxSystemUnit(unit*100);
                pScene->GetGlobalSettings().SetSystemUnit(kFbxSystemUnit);
            }
        }

        pluginfbx::WriterNodeVisitor writerNodeVisitor(pScene, pSdkManager, filename,
            options, osgDB::getFilePath(node.getName().empty() ? filename : node.getName()));
        if (useFbxRoot && isBasicRootNode(node))
        {
            // If root node is a simple group, put all elements under the FBX root
            const osg::Group * osgGroup = node.asGroup();
            for (unsigned int child = 0; child < osgGroup->getNumChildren(); ++child)
            {
                const_cast<osg::Node *>(osgGroup->getChild(child))->accept(writerNodeVisitor);
            }
        }
        else {
            // Normal scene
            const_cast<osg::Node&>(node).accept(writerNodeVisitor);
        }

        FbxDocumentInfo* pDocInfo = pScene->GetDocumentInfo();
        bool needNewDocInfo = pDocInfo != NULL;
        if (needNewDocInfo)
        {
            pDocInfo = FbxDocumentInfo::Create(pSdkManager, "");
        }
        pDocInfo->LastSaved_ApplicationName.Set(FbxString("OpenSceneGraph"));
        pDocInfo->LastSaved_ApplicationVersion.Set(FbxString(osgGetVersion()));
        if (needNewDocInfo)
        {
            pScene->SetDocumentInfo(pDocInfo);
        }

        FbxExporter* lExporter = FbxExporter::Create(pSdkManager, "");
        pScene->GetGlobalSettings().SetAxisSystem(FbxAxisSystem::eOpenGL);

        // Ensure the directory exists or else the FBX SDK will fail
        if (!osgDB::makeDirectoryForFile(filename)) {
            OSG_NOTICE << "Can't create directory for file '" << filename << "'. FBX SDK may fail creating the file." << std::endl;
        }

        // The FBX SDK interprets the filename as UTF-8
#ifdef OSG_USE_UTF8_FILENAME
        const std::string& utf8filename(filename);
#else
        std::string utf8filename(osgDB::convertStringFromCurrentCodePageToUTF8(filename));
#endif

        // Output format selection. Here we only handle "recent" FBX, binary or ASCII.
        // pSdkManager->GetIOPluginRegistry()->GetWriterFormatDescription() / GetReaderFormatCount() gives the following list:
        //FBX binary (*.fbx)
        //FBX ascii (*.fbx)
        //FBX encrypted (*.fbx)
        //FBX 6.0 binary (*.fbx)
        //FBX 6.0 ascii (*.fbx)
        //FBX 6.0 encrypted (*.fbx)
        //AutoCAD DXF (*.dxf)
        //Alias OBJ (*.obj)
        //Collada DAE (*.dae)
        //Biovision BVH (*.bvh)
        //Motion Analysis HTR (*.htr)
        //Motion Analysis TRC (*.trc)
        //Acclaim ASF (*.asf)
        int format = ascii ? pSdkManager->GetIOPluginRegistry()->FindWriterIDByDescription("FBX ascii (*.fbx)") : -1;        // -1 = Default
        if (!lExporter->Initialize(utf8filename.c_str(), format))
        {
#if FBXSDK_VERSION_MAJOR < 2014
            return std::string(lExporter->GetLastErrorString());
#else
            return std::string(lExporter->GetStatus().GetErrorString());
#endif
        }

        if (!exportVersion.empty() && !lExporter->SetFileExportVersion(FbxString(exportVersion.c_str()), FbxSceneRenamer::eNone)) {
            std::stringstream versionsStr;
<<<<<<< HEAD
#if FBXSDK_VERSION_MAJOR < 2015
            char const * versions = lExporter->GetCurrentWritableVersions();
#else
            char const * versions = *lExporter->GetCurrentWritableVersions();
#endif
=======
            char const * const * versions = lExporter->GetCurrentWritableVersions();
>>>>>>> 1df3cb91
            if (versions) for(; *versions; ++versions) versionsStr << " " << *versions;
            OSG_WARN << "Can't set FBX export version to '" << exportVersion << "'. Using default. Available export versions are:" << versionsStr.str() << std::endl;
        }

        if (!lExporter->Export(pScene))
        {
#if FBXSDK_VERSION_MAJOR < 2014
            return std::string(lExporter->GetLastErrorString());
#else
            return std::string(lExporter->GetStatus().GetErrorString());
#endif
        }

        return WriteResult::FILE_SAVED;
    }
    catch (const std::string& s)
    {
        return s;
    }
    catch (const char* s)
    {
        return std::string(s);
    }
    catch (...)
    {
    }

    return WriteResult::ERROR_IN_WRITING_FILE;
}

///////////////////////////////////////////////////////////////////////////
// Add ourself to the Registry to instantiate the reader/writer.

REGISTER_OSGPLUGIN(fbx, ReaderWriterFBX)<|MERGE_RESOLUTION|>--- conflicted
+++ resolved
@@ -599,15 +599,16 @@
 
         if (!exportVersion.empty() && !lExporter->SetFileExportVersion(FbxString(exportVersion.c_str()), FbxSceneRenamer::eNone)) {
             std::stringstream versionsStr;
-<<<<<<< HEAD
+#if 0
 #if FBXSDK_VERSION_MAJOR < 2015
             char const * versions = lExporter->GetCurrentWritableVersions();
 #else
             char const * versions = *lExporter->GetCurrentWritableVersions();
 #endif
-=======
+#endif
             char const * const * versions = lExporter->GetCurrentWritableVersions();
->>>>>>> 1df3cb91
+
+
             if (versions) for(; *versions; ++versions) versionsStr << " " << *versions;
             OSG_WARN << "Can't set FBX export version to '" << exportVersion << "'. Using default. Available export versions are:" << versionsStr.str() << std::endl;
         }
