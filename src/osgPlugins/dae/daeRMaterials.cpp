--- conflicted
+++ resolved
@@ -902,28 +902,13 @@
         path = ReaderWriterDAE::ConvertColladaCompatibleURIToFilePath(path);
         if (path.empty())
         {
-<<<<<<< HEAD
-            std::string path = pDomImage->getInit_from()->getValue().pathDir() +
-                pDomImage->getInit_from()->getValue().pathFile();
-            path = ReaderWriterDAE::ConvertColladaCompatibleURIToFilePath(path);
-            if (path.empty())
-            {
-                OSG_WARN << "Unable to get path from URI." << std::endl;
-                return std::string();
-            }
-#ifdef _WIN32
-            // If the path has a drive specifier or a UNC name then strip the leading /
-            if (path.size() > 2 && (path[2] == ':' || (path[1] == '/' && path[2] == '/')))
-                return path.substr(1, std::string::npos);
-=======
             OSG_WARN << "Unable to get path from URI." << std::endl;
             return std::string();
         }
-#ifdef WIN32
+#ifdef _WIN32
         // If the path has a drive specifier or a UNC name then strip the leading /
         if (path.size() > 2 && (path[2] == ':' || (path[1] == '/' && path[2] == '/')))
             return path.substr(1, std::string::npos);
->>>>>>> b8982224
 #endif
         return path;
     }
