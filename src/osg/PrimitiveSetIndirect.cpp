/* -*-c++-*- OpenSceneGraph - Copyright (C) 1998-2006 Robert Osfield
 *
 * This library is open source and may be redistributed and/or modified under
 * the terms of the OpenSceneGraph Public License (OSGPL) version 0.0 or
 * (at your option) any later version.  The full license is in LICENSE file
 * included with this distribution, and on the openscenegraph.org website.
 *
 * This library is distributed in the hope that it will be useful,
 * but WITHOUT ANY WARRANTY; without even the implied warranty of
 * MERCHANTABILITY or FITNESS FOR A PARTICULAR PURPOSE.  See the
 * OpenSceneGraph Public License for more details.
 *
 * osg/PrimitiveSetIndirect.cpp
 * Author: Julien Valentin 2016-2017
*/

#include <osg/PrimitiveSetIndirect>
#include <osg/BufferObject>
#include <osg/State>
#include <osg/Notify>
#include <assert.h>


using namespace osg;
////////////////////////////////////////////////////////////////////////////////////////////////////////
//
// DrawElementsIndirect
//
template<class T>
inline unsigned int getNumPrimitivesDI( const T&_this )
{
    unsigned int offset= _this.getFirstCommandToDraw();
    IndirectCommandDrawElements *cmd=const_cast<IndirectCommandDrawElements *>(_this.getIndirectCommandArray());
    unsigned int total=0;
    switch(_this.getMode())
    {
        case(PrimitiveSet::POINTS):
            return cmd->count(offset);
        case(PrimitiveSet::LINES):
            return cmd->count(offset)/2;
        case(PrimitiveSet::TRIANGLES):
            return cmd->count(offset)/3;
        case(PrimitiveSet::QUADS):
            return cmd->count(offset)/4;
        case(PrimitiveSet::LINE_STRIP):
        case(PrimitiveSet::LINE_LOOP):
        case(PrimitiveSet::TRIANGLE_STRIP):
        case(PrimitiveSet::TRIANGLE_FAN):
        case(PrimitiveSet::QUAD_STRIP):
        case(PrimitiveSet::PATCHES):
        case(PrimitiveSet::POLYGON):
        {
            return 1;
        }
    }
    return total;
}

unsigned int DrawElementsIndirectUInt::getNumPrimitives() const { return getNumPrimitivesDI<DrawElementsIndirectUInt>(*this); }
unsigned int DrawElementsIndirectUByte::getNumPrimitives() const { return getNumPrimitivesDI<DrawElementsIndirectUByte>(*this); }
unsigned int DrawElementsIndirectUShort::getNumPrimitives() const { return getNumPrimitivesDI<DrawElementsIndirectUShort>(*this); }

void DrawElementsIndirectUInt::draw(State& state, bool useVertexBufferObjects) const
{   GLBufferObject* dibo = _indirectCommandArray->getBufferObject()->getOrCreateGLBufferObject( state.getContextID() );
    state.bindDrawIndirectBufferObject(dibo);

    GLenum mode = _mode;
#if defined(OSG_GLES1_AVAILABLE) || defined(OSG_GLES2_AVAILABLE)
    if (mode==GL_POLYGON) mode = GL_TRIANGLE_FAN;
    if (mode==GL_QUAD_STRIP) mode = GL_TRIANGLE_STRIP;
#endif

    GLBufferObject* ebo = getOrCreateGLBufferObject(state.getContextID());

    assert (useVertexBufferObjects && ebo);

    state.bindElementBufferObject(ebo);

    state.get<GLExtensions>()-> glDrawElementsIndirect(mode, GL_UNSIGNED_INT,
        (const GLvoid *)(dibo->getOffset(_indirectCommandArray->getBufferIndex()) //command array adress
        +_firstCommand* _indirectCommandArray->getElementSize())// runtime offset computaion can be sizeof(*_indirectCommandArray->begin())
    );
}

DrawElementsIndirectUInt::~DrawElementsIndirectUInt()
{
    releaseGLObjects();
}
void DrawElementsIndirectUInt::offsetIndices(int offset)
{
    for(iterator itr=begin();
            itr!=end();
            ++itr)
    {
        *itr += offset;
    }
}
void DrawElementsIndirectUInt::accept(PrimitiveFunctor& functor) const
{
<<<<<<< HEAD
    if (!empty()){
         functor.addVertexArrayOffset(_indirectCommandArray->baseVertex(_firstCommand));
         functor.drawElements(_mode,_indirectCommandArray->count(_firstCommand),
                       &(*this)[_indirectCommandArray->firstIndex(_firstCommand)]
                     );
         functor.addVertexArrayOffset(-_indirectCommandArray->baseVertex(_firstCommand));
    }
=======
#ifdef PRIMFUNCTORBASEVERTEX
   //  TODO: add base vertex parameter in PrimitiveFunctor and PrimitiveIndexFunctor drawelements method
   if (!empty())
        functor.drawElements(_mode,_indirectCommandArray->count(_firstCommand),
                             &(*this)[_indirectCommandArray->firstIndex(_firstCommand)],
                             _indirectCommandArray->baseVertex(_firstCommand));
#endif
>>>>>>> d1adb9ac
}

void DrawElementsIndirectUInt::accept(PrimitiveIndexFunctor& functor) const
{
<<<<<<< HEAD
    if (!empty()){
         functor.addVertexArrayOffset(_indirectCommandArray->baseVertex(_firstCommand));
         functor.drawElements(_mode,_indirectCommandArray->count(_firstCommand),
                       &(*this)[_indirectCommandArray->firstIndex(_firstCommand)]
                     );
         functor.addVertexArrayOffset(-_indirectCommandArray->baseVertex(_firstCommand));
    }
=======
#ifdef PRIMFUNCTORBASEVERTEX
   //  TODO: add base vertex parameter in PrimitiveFunctor and PrimitiveIndexFunctor drawelements method
   if (!empty())
        functor.drawElements(_mode,_indirectCommandArray->count(_firstCommand),
                             &(*this)[_indirectCommandArray->firstIndex(_firstCommand)],
                             _indirectCommandArray->baseVertex(_firstCommand));
#endif
>>>>>>> d1adb9ac

}

void DrawElementsIndirectUByte::draw(State& state, bool useVertexBufferObjects) const
{   GLBufferObject* dibo = _indirectCommandArray->getBufferObject()->getOrCreateGLBufferObject( state.getContextID() );
    state.bindDrawIndirectBufferObject(dibo);

    GLenum mode = _mode;
#if defined(OSG_GLES1_AVAILABLE) || defined(OSG_GLES2_AVAILABLE)
    if (mode==GL_POLYGON) mode = GL_TRIANGLE_FAN;
    if (mode==GL_QUAD_STRIP) mode = GL_TRIANGLE_STRIP;
#endif

    GLBufferObject* ebo = getOrCreateGLBufferObject(state.getContextID());

    assert (useVertexBufferObjects && ebo);

    state.bindElementBufferObject(ebo);

    state.get<GLExtensions>()-> glDrawElementsIndirect(mode, GL_UNSIGNED_BYTE,
                                                      (const GLvoid *)(dibo->getOffset(_indirectCommandArray->getBufferIndex())+_firstCommand* _indirectCommandArray->getElementSize()));
}

DrawElementsIndirectUByte::~DrawElementsIndirectUByte()
{
    releaseGLObjects();
}

void DrawElementsIndirectUByte::offsetIndices(int offset)
{
    for(iterator itr=begin();
            itr!=end();
            ++itr)
    {
        *itr += offset;
    }
}
void DrawElementsIndirectUByte::accept(PrimitiveFunctor& functor) const
{
<<<<<<< HEAD
    if (!empty()){
         functor.addVertexArrayOffset(_indirectCommandArray->baseVertex(_firstCommand));
         functor.drawElements(_mode,_indirectCommandArray->count(_firstCommand),
                       &(*this)[_indirectCommandArray->firstIndex(_firstCommand)]
                     );
         functor.addVertexArrayOffset(-_indirectCommandArray->baseVertex(_firstCommand));
    }
=======
#ifdef PRIMFUNCTORBASEVERTEX
   //  TODO: add base vertex parameter in PrimitiveFunctor and PrimitiveIndexFunctor drawelements method
   if (!empty())
        functor.drawElements(_mode,_indirectCommandArray->count(_firstCommand),
                             &(*this)[_indirectCommandArray->firstIndex(_firstCommand)],
                             _indirectCommandArray->baseVertex(_firstCommand));
#endif
>>>>>>> d1adb9ac
}

void DrawElementsIndirectUByte::accept(PrimitiveIndexFunctor& functor) const
{
<<<<<<< HEAD
    if (!empty()){
         functor.addVertexArrayOffset(_indirectCommandArray->baseVertex(_firstCommand));
         functor.drawElements(_mode,_indirectCommandArray->count(_firstCommand),
                       &(*this)[_indirectCommandArray->firstIndex(_firstCommand)]
                     );
         functor.addVertexArrayOffset(-_indirectCommandArray->baseVertex(_firstCommand));
    }
=======
#ifdef PRIMFUNCTORBASEVERTEX
   //  TODO: add base vertex parameter in PrimitiveFunctor and PrimitiveIndexFunctor drawelements method
   if (!empty())
        functor.drawElements(_mode,_indirectCommandArray->count(_firstCommand),
                      &(*this)[_indirectCommandArray->firstIndex(_firstCommand)],
                      _indirectCommandArray->baseVertex(_firstCommand));
#endif
>>>>>>> d1adb9ac
}

void DrawElementsIndirectUShort::draw(State& state, bool useVertexBufferObjects) const
{
    GLBufferObject* dibo = _indirectCommandArray->getBufferObject()->getOrCreateGLBufferObject( state.getContextID() );
    state.bindDrawIndirectBufferObject(dibo);

    GLenum mode = _mode;
#if defined(OSG_GLES1_AVAILABLE) || defined(OSG_GLES2_AVAILABLE)
    if (mode==GL_POLYGON) mode = GL_TRIANGLE_FAN;
    if (mode==GL_QUAD_STRIP) mode = GL_TRIANGLE_STRIP;
#endif

    GLBufferObject* ebo = getOrCreateGLBufferObject(state.getContextID());

    assert (useVertexBufferObjects && ebo);

    state.bindElementBufferObject(ebo);

    state.get<GLExtensions>()-> glDrawElementsIndirect(mode, GL_UNSIGNED_SHORT,
                                                       (const GLvoid *)(dibo->getOffset(_indirectCommandArray->getBufferIndex())+_firstCommand* _indirectCommandArray->getElementSize()));
}

DrawElementsIndirectUShort::~DrawElementsIndirectUShort()
{
    releaseGLObjects();
}

void DrawElementsIndirectUShort::offsetIndices(int offset)
{
    for(iterator itr=begin();
            itr!=end();
            ++itr)
    {
        *itr += offset;
    }
}
void DrawElementsIndirectUShort::accept(PrimitiveFunctor& functor) const
{
<<<<<<< HEAD
    if (!empty()){
         functor.addVertexArrayOffset(_indirectCommandArray->baseVertex(_firstCommand));
         functor.drawElements(_mode,_indirectCommandArray->count(_firstCommand),
                       &(*this)[_indirectCommandArray->firstIndex(_firstCommand)]
                     );
         functor.addVertexArrayOffset(-_indirectCommandArray->baseVertex(_firstCommand));
    }
=======
#ifdef PRIMFUNCTORBASEVERTEX
   //  TODO: add base vertex parameter in PrimitiveFunctor and PrimitiveIndexFunctor drawelements method
   if (!empty())
        functor.drawElements(_mode,_indirectCommandArray->count(_firstCommand),
                             &(*this)[_indirectCommandArray->firstIndex(_firstCommand)],
                             _indirectCommandArray->baseVertex(_firstCommand));
#endif
>>>>>>> d1adb9ac
}

void DrawElementsIndirectUShort::accept(PrimitiveIndexFunctor& functor) const
{
<<<<<<< HEAD
    if (!empty()){
         functor.addVertexArrayOffset(_indirectCommandArray->baseVertex(_firstCommand));
         functor.drawElements(_mode,_indirectCommandArray->count(_firstCommand),
                       &(*this)[_indirectCommandArray->firstIndex(_firstCommand)]
                     );
         functor.addVertexArrayOffset(-_indirectCommandArray->baseVertex(_firstCommand));
    }
=======
#ifdef PRIMFUNCTORBASEVERTEX
   //  TODO: add base vertex parameter in PrimitiveFunctor and PrimitiveIndexFunctor drawelements method
   if (!empty())
        functor.drawElements(_mode,_indirectCommandArray->count(_firstCommand),
                             &(*this)[_indirectCommandArray->firstIndex(_firstCommand)],
                             _indirectCommandArray->baseVertex(_firstCommand));
#endif
>>>>>>> d1adb9ac

}

////////////////////////////////////////////////////////////////////////////////////////////////////////
//
// MultiDrawElementsIndirect
//
template<class T>   inline
unsigned int getNumPrimitivesMDI( const T&_this)
{
    IndirectCommandDrawElements *_indirectCommandArray=const_cast<IndirectCommandDrawElements *>(_this.getIndirectCommandArray());
    unsigned int total=0;
    switch(_this.getMode())
    {
        case(PrimitiveSet::POINTS):
            for(unsigned int i=0;i<_indirectCommandArray->getNumElements();++i)
                total+=_indirectCommandArray->count(i);
            break;
        case(PrimitiveSet::LINES):
            for(unsigned int i=0;i<_indirectCommandArray->getNumElements();++i)
            total+=_indirectCommandArray->count(i)/2;
            break;
        case(PrimitiveSet::TRIANGLES):
            for(unsigned int i=0;i<_indirectCommandArray->getNumElements();++i)
            total+=_indirectCommandArray->count(i)/3;
            break;
        case(PrimitiveSet::QUADS):
            for(unsigned int i=0;i<_indirectCommandArray->getNumElements();++i)
            total+=_indirectCommandArray->count(i)/4;
            break;
        case(PrimitiveSet::LINE_STRIP):
        case(PrimitiveSet::LINE_LOOP):
        case(PrimitiveSet::TRIANGLE_STRIP):
        case(PrimitiveSet::TRIANGLE_FAN):
        case(PrimitiveSet::QUAD_STRIP):
        case(PrimitiveSet::PATCHES):
        case(PrimitiveSet::POLYGON):
        {
            unsigned int primcount = _indirectCommandArray->getNumElements();
            return primcount;
        }
    }
    return total;
}

unsigned int MultiDrawElementsIndirectUInt::getNumPrimitives() const { return getNumPrimitivesMDI<MultiDrawElementsIndirectUInt>(*this); }
unsigned int MultiDrawElementsIndirectUByte::getNumPrimitives() const { return getNumPrimitivesMDI<MultiDrawElementsIndirectUByte>(*this); }
unsigned int MultiDrawElementsIndirectUShort::getNumPrimitives() const { return getNumPrimitivesMDI<MultiDrawElementsIndirectUShort>(*this); }

////////////////////////////////////////////////////////////////////////////////////////////////////////
//
// MultiDrawElementsIndirectUByte
//
MultiDrawElementsIndirectUByte::~MultiDrawElementsIndirectUByte()
{
    releaseGLObjects();
}

void MultiDrawElementsIndirectUByte::draw(State& state, bool useVertexBufferObjects) const
{
    GLBufferObject* dibo = _indirectCommandArray->getBufferObject()->getOrCreateGLBufferObject( state.getContextID() );

    state.bindDrawIndirectBufferObject(dibo);
    GLenum mode = _mode;
#if defined(OSG_GLES1_AVAILABLE) || defined(OSG_GLES2_AVAILABLE)
    if (mode==GL_POLYGON) mode = GL_TRIANGLE_FAN;
    if (mode==GL_QUAD_STRIP) mode = GL_TRIANGLE_STRIP;
#endif

    GLBufferObject* ebo = getOrCreateGLBufferObject(state.getContextID());

    assert (useVertexBufferObjects && ebo);

    state.bindElementBufferObject(ebo);

    state.get<GLExtensions>()-> glMultiDrawElementsIndirect(mode, GL_UNSIGNED_BYTE,
                                                            (const GLvoid *)(dibo->getOffset(_indirectCommandArray->getBufferIndex())),_indirectCommandArray->getNumElements(), _stride);
}

void MultiDrawElementsIndirectUByte::accept(PrimitiveFunctor& functor) const
{
<<<<<<< HEAD
    unsigned int maxindex=_count>0?_firstCommand + _count : _indirectCommandArray->getNumElements() - _firstCommand;
    if (!empty() )
         for(unsigned int i = _firstCommand; i<maxindex; ++i){
             functor.addVertexArrayOffset(_indirectCommandArray->baseVertex(i));
                 functor.drawElements(_mode,_indirectCommandArray->count(i),
                     &(*this)[_indirectCommandArray->firstIndex(i)]);
             functor.addVertexArrayOffset(-_indirectCommandArray->baseVertex(i));
         }
=======
#ifdef PRIMFUNCTORBASEVERTEX
  //TODO: add base vertex parameter in PrimitiveFunctor and PrimitiveIndexFunctor drawelements method
       unsigned int maxindex= (_count>0) ? _firstCommand + _count : _indirectCommandArray->getNumElements() - _firstCommand;
       if (!empty() )
            for(unsigned int i = _firstCommand; i<maxindex; ++i)
                    functor.drawElements(_mode,_indirectCommandArray->count(i),
                                         &(*this)[_indirectCommandArray->firstIndex(i)],
                                         _indirectCommandArray->baseVertex(i));
#endif
>>>>>>> d1adb9ac
}

void MultiDrawElementsIndirectUByte::accept(PrimitiveIndexFunctor& functor) const
{
<<<<<<< HEAD
    unsigned int maxindex=_count>0?_firstCommand + _count : _indirectCommandArray->getNumElements() - _firstCommand;
    if (!empty() )
         for(unsigned int i = _firstCommand; i<maxindex; ++i){
             functor.addVertexArrayOffset(_indirectCommandArray->baseVertex(i));
                 functor.drawElements(_mode,_indirectCommandArray->count(i),
                     &(*this)[_indirectCommandArray->firstIndex(i)]);
             functor.addVertexArrayOffset(-_indirectCommandArray->baseVertex(i));
         }
=======
#ifdef PRIMFUNCTORBASEVERTEX
  //TODO: add base vertex parameter in PrimitiveFunctor and PrimitiveIndexFunctor drawelements method
       unsigned int maxindex= (_count>0) ? _firstCommand + _count : _indirectCommandArray->getNumElements() - _firstCommand;
       if (!empty() )
            for(unsigned int i = _firstCommand; i<maxindex; ++i)
                    functor.drawElements(_mode,_indirectCommandArray->count(i),
                                         &(*this)[_indirectCommandArray->firstIndex(i)],
                                         _indirectCommandArray->baseVertex(i));
#endif
>>>>>>> d1adb9ac
}




////////////////////////////////////////////////////////////////////////////////////////////////////////
//
// MultiDrawElementsIndirectUShort
//
MultiDrawElementsIndirectUShort::~MultiDrawElementsIndirectUShort()
{
    releaseGLObjects();
}

void MultiDrawElementsIndirectUShort::draw(State& state, bool useVertexBufferObjects) const
{   GLBufferObject* dibo = _indirectCommandArray->getBufferObject()->getOrCreateGLBufferObject( state.getContextID() );
    state.bindDrawIndirectBufferObject(dibo);

    GLenum mode = _mode;
#if defined(OSG_GLES1_AVAILABLE) || defined(OSG_GLES2_AVAILABLE)
    if (mode==GL_POLYGON) mode = GL_TRIANGLE_FAN;
    if (mode==GL_QUAD_STRIP) mode = GL_TRIANGLE_STRIP;
#endif

    GLBufferObject* ebo = getOrCreateGLBufferObject(state.getContextID());

    assert (useVertexBufferObjects && ebo);

    state.bindElementBufferObject(ebo);

    state.get<GLExtensions>()-> glMultiDrawElementsIndirect(mode, GL_UNSIGNED_SHORT, (const GLvoid *)(dibo->getOffset(_indirectCommandArray->getBufferIndex())),
                                                            (_count>0) ?_count:_indirectCommandArray->getNumElements(),_stride);
}

void MultiDrawElementsIndirectUShort::accept(PrimitiveFunctor& functor) const
{
<<<<<<< HEAD
    unsigned int maxindex=_count>0?_firstCommand + _count : _indirectCommandArray->getNumElements() - _firstCommand;
    if (!empty() )
         for(unsigned int i = _firstCommand; i<maxindex; ++i){
             functor.addVertexArrayOffset(_indirectCommandArray->baseVertex(i));
                 functor.drawElements(_mode,_indirectCommandArray->count(i),
                     &(*this)[_indirectCommandArray->firstIndex(i)]);
             functor.addVertexArrayOffset(-_indirectCommandArray->baseVertex(i));
         }
=======
#ifdef PRIMFUNCTORBASEVERTEX
  //TODO: add base vertex parameter in PrimitiveFunctor and PrimitiveIndexFunctor drawelements method
       unsigned int maxindex= (_count>0) ? _firstCommand + _count : _indirectCommandArray->getNumElements() - _firstCommand;
       if (!empty() )
            for(unsigned int i = _firstCommand; i<maxindex; ++i)
                    functor.drawElements(_mode,_indirectCommandArray->count(i),
                                         &(*this)[_indirectCommandArray->firstIndex(i)],
                                         _indirectCommandArray->baseVertex(i));
#endif
>>>>>>> d1adb9ac
}

void MultiDrawElementsIndirectUShort::accept(PrimitiveIndexFunctor& functor) const
{
<<<<<<< HEAD
    unsigned int maxindex=_count>0?_firstCommand + _count : _indirectCommandArray->getNumElements() - _firstCommand;
    if (!empty() )
         for(unsigned int i = _firstCommand; i<maxindex; ++i){
             functor.addVertexArrayOffset(_indirectCommandArray->baseVertex(i));
                 functor.drawElements(_mode,_indirectCommandArray->count(i),
                     &(*this)[_indirectCommandArray->firstIndex(i)]);
             functor.addVertexArrayOffset(-_indirectCommandArray->baseVertex(i));
         }
=======
#ifdef PRIMFUNCTORBASEVERTEX
  //TODO: add base vertex parameter in PrimitiveFunctor and PrimitiveIndexFunctor drawelements method
       unsigned int maxindex = (_count>0) ?_firstCommand + _count : _indirectCommandArray->getNumElements() - _firstCommand;
       if (!empty() )
            for(unsigned int i = _firstCommand; i<maxindex; ++i)
                    functor.drawElements(_mode,_indirectCommandArray->count(i),
                                         &(*this)[_indirectCommandArray->firstIndex(i)],
                                         _indirectCommandArray->baseVertex(i));
#endif
>>>>>>> d1adb9ac
}

////////////////////////////////////////////////////////////////////////////////////////////////////////
//
// MultiDrawElementsIndirectUInt
//
MultiDrawElementsIndirectUInt::~MultiDrawElementsIndirectUInt()
{
    releaseGLObjects();
}

void MultiDrawElementsIndirectUInt::draw(State& state, bool useVertexBufferObjects) const
{
    GLBufferObject* dibo = _indirectCommandArray->getBufferObject()->getOrCreateGLBufferObject( state.getContextID() );
    state.bindDrawIndirectBufferObject(dibo);
    GLenum mode = _mode;
#if defined(OSG_GLES1_AVAILABLE) || defined(OSG_GLES2_AVAILABLE)
    if (mode==GL_POLYGON) mode = GL_TRIANGLE_FAN;
    if (mode==GL_QUAD_STRIP) mode = GL_TRIANGLE_STRIP;
#endif

    GLBufferObject* ebo = getOrCreateGLBufferObject(state.getContextID());

    assert (useVertexBufferObjects && ebo);

    state.bindElementBufferObject(ebo);

    state.get<GLExtensions>()-> glMultiDrawElementsIndirect(mode, GL_UNSIGNED_INT, (const GLvoid *)(dibo->getOffset(_indirectCommandArray->getBufferIndex())),
                                                            (_count>0) ? _count:_indirectCommandArray->getNumElements(), _stride);
}

void MultiDrawElementsIndirectUInt::accept(PrimitiveFunctor& functor) const
{
<<<<<<< HEAD
    unsigned int maxindex=_count>0?_firstCommand + _count : _indirectCommandArray->getNumElements() - _firstCommand;
    if (!empty() )
         for(unsigned int i = _firstCommand; i<maxindex; ++i){
             functor.addVertexArrayOffset(_indirectCommandArray->baseVertex(i));
                 functor.drawElements(_mode,_indirectCommandArray->count(i),
                     &(*this)[_indirectCommandArray->firstIndex(i)]);
             functor.addVertexArrayOffset(-_indirectCommandArray->baseVertex(i));
         }
=======
#ifdef PRIMFUNCTORBASEVERTEX
  //TODO: add base vertex parameter in PrimitiveFunctor and PrimitiveIndexFunctor drawelements method
       unsigned int maxindex= (_count>0) ? _firstCommand + _count : _indirectCommandArray->getNumElements() - _firstCommand;
       if (!empty() )
            for(unsigned int i = _firstCommand; i<maxindex; ++i)
                    functor.drawElements(_mode,_indirectCommandArray->count(i),
                                         &(*this)[_indirectCommandArray->firstIndex(i)],
                                         _indirectCommandArray->baseVertex(i));
#endif
>>>>>>> d1adb9ac
}

void MultiDrawElementsIndirectUInt::accept(PrimitiveIndexFunctor& functor) const
{
<<<<<<< HEAD
    unsigned int maxindex=_count>0?_firstCommand + _count : _indirectCommandArray->getNumElements() - _firstCommand;
    if (!empty() )
         for(unsigned int i = _firstCommand; i<maxindex; ++i){
             functor.addVertexArrayOffset(_indirectCommandArray->baseVertex(i));
                 functor.drawElements(_mode,_indirectCommandArray->count(i),
                     &(*this)[_indirectCommandArray->firstIndex(i)]);
             functor.addVertexArrayOffset(-_indirectCommandArray->baseVertex(i));
         }
=======
#ifdef PRIMFUNCTORBASEVERTEX
  //TODO: add base vertex parameter in PrimitiveFunctor and PrimitiveIndexFunctor drawelements method
       unsigned int maxindex = (_count>0) ?_firstCommand + _count : _indirectCommandArray->getNumElements() - _firstCommand;
       if (!empty() )
            for(unsigned int i = _firstCommand; i<maxindex; ++i)
                    functor.drawElements(_mode,_indirectCommandArray->count(i),
                        &(*this)[_indirectCommandArray->firstIndex(i)],
                        _indirectCommandArray->baseVertex(i));
#endif
>>>>>>> d1adb9ac
}


////////////////////////////////////////////////////////////////////////////////////////////////////////
//
// MultiDrawArrays
//
void DrawArraysIndirect::draw(osg::State& state, bool) const
{
    GLBufferObject* dibo = _indirectCommandArray->getBufferObject()->getOrCreateGLBufferObject( state.getContextID() );
    state.bindDrawIndirectBufferObject(dibo);

    GLExtensions* ext = state.get<GLExtensions>();

    ext->glDrawArraysIndirect(_mode,  (const GLvoid *)(dibo->getOffset(_indirectCommandArray->getBufferIndex())+_firstCommand* _indirectCommandArray->getElementSize()));
}

void DrawArraysIndirect::accept(PrimitiveFunctor& functor) const
{
    functor.drawArrays(_mode, _indirectCommandArray->first(_firstCommand), _indirectCommandArray->count(_firstCommand));
}

void DrawArraysIndirect::accept(PrimitiveIndexFunctor& functor) const
{
    functor.drawArrays(_mode, _indirectCommandArray->first(_firstCommand), _indirectCommandArray->count(_firstCommand));
}

unsigned int DrawArraysIndirect::getNumIndices() const
{
    return _indirectCommandArray->count(_firstCommand);
}

unsigned int DrawArraysIndirect::index(unsigned int pos) const
{
 return _indirectCommandArray->first(_firstCommand)+ pos;
}

void DrawArraysIndirect::offsetIndices(int offset)
{
    _indirectCommandArray->first(_firstCommand)+= offset;
}

unsigned int DrawArraysIndirect::getNumPrimitives() const
{
    switch(_mode)
    {
        case(POINTS):
            return _indirectCommandArray->count(_firstCommand);
        case(LINES):
            return _indirectCommandArray->count(_firstCommand)/2;
        case(TRIANGLES):
            return _indirectCommandArray->count(_firstCommand)/3;
        case(QUADS):
            return _indirectCommandArray->count(_firstCommand)/4;
        case(LINE_STRIP):
        case(LINE_LOOP):
        case(TRIANGLE_STRIP):
        case(TRIANGLE_FAN):
        case(QUAD_STRIP):
        case(PATCHES):
        case(POLYGON):
        {
            return 1;
        }
    }
    return 0;
}

////////////////////////////////////////////////////////////////////////////////////////////////////////
//
// MultiDrawArrays
//
void MultiDrawArraysIndirect::draw(osg::State& state, bool) const
{
    GLBufferObject* dibo = _indirectCommandArray->getBufferObject()->getOrCreateGLBufferObject( state.getContextID() );
    state.bindDrawIndirectBufferObject(dibo);

    GLExtensions* ext = state.get<GLExtensions>();

    ext->glMultiDrawArraysIndirect(_mode,  (const GLvoid *)(dibo->getOffset(_indirectCommandArray->getBufferIndex())+_firstCommand*_indirectCommandArray->getElementSize()),
    (_count>0) ?_count:_indirectCommandArray->getNumElements(), _stride);

}

void MultiDrawArraysIndirect::accept(PrimitiveFunctor& functor) const
{
    unsigned int maxindex= (_count>0) ? _firstCommand + _count : _indirectCommandArray->getNumElements() - _firstCommand;
    for(unsigned int i = _firstCommand; i<maxindex; ++i)
    {
        functor.drawArrays(_mode, _indirectCommandArray->first(i), _indirectCommandArray->count(i));
    }
}

void MultiDrawArraysIndirect::accept(PrimitiveIndexFunctor& functor) const
{
    unsigned int maxindex= (_count>0) ? _firstCommand + _count : _indirectCommandArray->getNumElements() - _firstCommand;
    for(unsigned int i = _firstCommand; i<maxindex; ++i)
    {
        functor.drawArrays(_mode, _indirectCommandArray->first(i), _indirectCommandArray->count(i));
    }
}

unsigned int MultiDrawArraysIndirect::getNumIndices() const
{
    unsigned int total=0;
    unsigned int maxindex= (_count>0) ? _firstCommand + _count : _indirectCommandArray->getNumElements() - _firstCommand;
    for(unsigned int i = _firstCommand; i<maxindex; ++i)
        total+= _indirectCommandArray->count(i);

    return total;
}

unsigned int MultiDrawArraysIndirect::index(unsigned int pos) const
{
    unsigned int i = 0, maxindex= (_count>0) ? _firstCommand + _count : _indirectCommandArray->getNumElements() - _firstCommand;
    for(i=_firstCommand; i<maxindex;++i)
      {
        unsigned int count = _indirectCommandArray->count(i);
        if (pos<count) break;
        pos -= count;
    }
    if (i>=maxindex) return 0;
    return _indirectCommandArray->first(maxindex-1) + pos;

}

void MultiDrawArraysIndirect::offsetIndices(int offset)
{
    unsigned int maxindex= (_count>0) ? _firstCommand + _count : _indirectCommandArray->getNumElements() - _firstCommand;
    for(unsigned int i = _firstCommand; i<maxindex; ++i)
        _indirectCommandArray->first(i) += offset;
}

unsigned int MultiDrawArraysIndirect::getNumPrimitives() const
{
    unsigned int total=0;unsigned int maxindex= (_count>0) ? _firstCommand + _count : _indirectCommandArray->getNumElements() - _firstCommand;

    switch(_mode)
    {
        case(POINTS):
            for(unsigned int i = _firstCommand; i<maxindex; ++i)
                total+=_indirectCommandArray->count(i);
            break;
        case(LINES):
            for(unsigned int i = _firstCommand; i<maxindex; ++i)
            total+=_indirectCommandArray->count(i)/2;
            break;
        case(TRIANGLES):
            for(unsigned int i = _firstCommand; i<maxindex; ++i)
            total+=_indirectCommandArray->count(i)/3;
            break;
        case(QUADS):
            for(unsigned int i = _firstCommand; i<maxindex; ++i)
            total+=_indirectCommandArray->count(i)/4;
            break;
        case(LINE_STRIP):
        case(LINE_LOOP):
        case(TRIANGLE_STRIP):
        case(TRIANGLE_FAN):
        case(QUAD_STRIP):
        case(PATCHES):
        case(POLYGON):
        {
            unsigned int primcount = _indirectCommandArray->getNumElements();
            return primcount;
        }
    }
    return total;
}<|MERGE_RESOLUTION|>--- conflicted
+++ resolved
@@ -97,7 +97,6 @@
 }
 void DrawElementsIndirectUInt::accept(PrimitiveFunctor& functor) const
 {
-<<<<<<< HEAD
     if (!empty()){
          functor.addVertexArrayOffset(_indirectCommandArray->baseVertex(_firstCommand));
          functor.drawElements(_mode,_indirectCommandArray->count(_firstCommand),
@@ -105,20 +104,10 @@
                      );
          functor.addVertexArrayOffset(-_indirectCommandArray->baseVertex(_firstCommand));
     }
-=======
-#ifdef PRIMFUNCTORBASEVERTEX
-   //  TODO: add base vertex parameter in PrimitiveFunctor and PrimitiveIndexFunctor drawelements method
-   if (!empty())
-        functor.drawElements(_mode,_indirectCommandArray->count(_firstCommand),
-                             &(*this)[_indirectCommandArray->firstIndex(_firstCommand)],
-                             _indirectCommandArray->baseVertex(_firstCommand));
-#endif
->>>>>>> d1adb9ac
 }
 
 void DrawElementsIndirectUInt::accept(PrimitiveIndexFunctor& functor) const
 {
-<<<<<<< HEAD
     if (!empty()){
          functor.addVertexArrayOffset(_indirectCommandArray->baseVertex(_firstCommand));
          functor.drawElements(_mode,_indirectCommandArray->count(_firstCommand),
@@ -126,16 +115,6 @@
                      );
          functor.addVertexArrayOffset(-_indirectCommandArray->baseVertex(_firstCommand));
     }
-=======
-#ifdef PRIMFUNCTORBASEVERTEX
-   //  TODO: add base vertex parameter in PrimitiveFunctor and PrimitiveIndexFunctor drawelements method
-   if (!empty())
-        functor.drawElements(_mode,_indirectCommandArray->count(_firstCommand),
-                             &(*this)[_indirectCommandArray->firstIndex(_firstCommand)],
-                             _indirectCommandArray->baseVertex(_firstCommand));
-#endif
->>>>>>> d1adb9ac
-
 }
 
 void DrawElementsIndirectUByte::draw(State& state, bool useVertexBufferObjects) const
@@ -174,7 +153,6 @@
 }
 void DrawElementsIndirectUByte::accept(PrimitiveFunctor& functor) const
 {
-<<<<<<< HEAD
     if (!empty()){
          functor.addVertexArrayOffset(_indirectCommandArray->baseVertex(_firstCommand));
          functor.drawElements(_mode,_indirectCommandArray->count(_firstCommand),
@@ -182,20 +160,10 @@
                      );
          functor.addVertexArrayOffset(-_indirectCommandArray->baseVertex(_firstCommand));
     }
-=======
-#ifdef PRIMFUNCTORBASEVERTEX
-   //  TODO: add base vertex parameter in PrimitiveFunctor and PrimitiveIndexFunctor drawelements method
-   if (!empty())
-        functor.drawElements(_mode,_indirectCommandArray->count(_firstCommand),
-                             &(*this)[_indirectCommandArray->firstIndex(_firstCommand)],
-                             _indirectCommandArray->baseVertex(_firstCommand));
-#endif
->>>>>>> d1adb9ac
 }
 
 void DrawElementsIndirectUByte::accept(PrimitiveIndexFunctor& functor) const
 {
-<<<<<<< HEAD
     if (!empty()){
          functor.addVertexArrayOffset(_indirectCommandArray->baseVertex(_firstCommand));
          functor.drawElements(_mode,_indirectCommandArray->count(_firstCommand),
@@ -203,15 +171,6 @@
                      );
          functor.addVertexArrayOffset(-_indirectCommandArray->baseVertex(_firstCommand));
     }
-=======
-#ifdef PRIMFUNCTORBASEVERTEX
-   //  TODO: add base vertex parameter in PrimitiveFunctor and PrimitiveIndexFunctor drawelements method
-   if (!empty())
-        functor.drawElements(_mode,_indirectCommandArray->count(_firstCommand),
-                      &(*this)[_indirectCommandArray->firstIndex(_firstCommand)],
-                      _indirectCommandArray->baseVertex(_firstCommand));
-#endif
->>>>>>> d1adb9ac
 }
 
 void DrawElementsIndirectUShort::draw(State& state, bool useVertexBufferObjects) const
@@ -251,7 +210,6 @@
 }
 void DrawElementsIndirectUShort::accept(PrimitiveFunctor& functor) const
 {
-<<<<<<< HEAD
     if (!empty()){
          functor.addVertexArrayOffset(_indirectCommandArray->baseVertex(_firstCommand));
          functor.drawElements(_mode,_indirectCommandArray->count(_firstCommand),
@@ -259,20 +217,10 @@
                      );
          functor.addVertexArrayOffset(-_indirectCommandArray->baseVertex(_firstCommand));
     }
-=======
-#ifdef PRIMFUNCTORBASEVERTEX
-   //  TODO: add base vertex parameter in PrimitiveFunctor and PrimitiveIndexFunctor drawelements method
-   if (!empty())
-        functor.drawElements(_mode,_indirectCommandArray->count(_firstCommand),
-                             &(*this)[_indirectCommandArray->firstIndex(_firstCommand)],
-                             _indirectCommandArray->baseVertex(_firstCommand));
-#endif
->>>>>>> d1adb9ac
 }
 
 void DrawElementsIndirectUShort::accept(PrimitiveIndexFunctor& functor) const
 {
-<<<<<<< HEAD
     if (!empty()){
          functor.addVertexArrayOffset(_indirectCommandArray->baseVertex(_firstCommand));
          functor.drawElements(_mode,_indirectCommandArray->count(_firstCommand),
@@ -280,16 +228,6 @@
                      );
          functor.addVertexArrayOffset(-_indirectCommandArray->baseVertex(_firstCommand));
     }
-=======
-#ifdef PRIMFUNCTORBASEVERTEX
-   //  TODO: add base vertex parameter in PrimitiveFunctor and PrimitiveIndexFunctor drawelements method
-   if (!empty())
-        functor.drawElements(_mode,_indirectCommandArray->count(_firstCommand),
-                             &(*this)[_indirectCommandArray->firstIndex(_firstCommand)],
-                             _indirectCommandArray->baseVertex(_firstCommand));
-#endif
->>>>>>> d1adb9ac
-
 }
 
 ////////////////////////////////////////////////////////////////////////////////////////////////////////
@@ -370,8 +308,7 @@
 
 void MultiDrawElementsIndirectUByte::accept(PrimitiveFunctor& functor) const
 {
-<<<<<<< HEAD
-    unsigned int maxindex=_count>0?_firstCommand + _count : _indirectCommandArray->getNumElements() - _firstCommand;
+    unsigned int maxindex= (_count>0) ? _firstCommand + _count : _indirectCommandArray->getNumElements() - _firstCommand;
     if (!empty() )
          for(unsigned int i = _firstCommand; i<maxindex; ++i){
              functor.addVertexArrayOffset(_indirectCommandArray->baseVertex(i));
@@ -379,23 +316,11 @@
                      &(*this)[_indirectCommandArray->firstIndex(i)]);
              functor.addVertexArrayOffset(-_indirectCommandArray->baseVertex(i));
          }
-=======
-#ifdef PRIMFUNCTORBASEVERTEX
-  //TODO: add base vertex parameter in PrimitiveFunctor and PrimitiveIndexFunctor drawelements method
-       unsigned int maxindex= (_count>0) ? _firstCommand + _count : _indirectCommandArray->getNumElements() - _firstCommand;
-       if (!empty() )
-            for(unsigned int i = _firstCommand; i<maxindex; ++i)
-                    functor.drawElements(_mode,_indirectCommandArray->count(i),
-                                         &(*this)[_indirectCommandArray->firstIndex(i)],
-                                         _indirectCommandArray->baseVertex(i));
-#endif
->>>>>>> d1adb9ac
 }
 
 void MultiDrawElementsIndirectUByte::accept(PrimitiveIndexFunctor& functor) const
 {
-<<<<<<< HEAD
-    unsigned int maxindex=_count>0?_firstCommand + _count : _indirectCommandArray->getNumElements() - _firstCommand;
+    unsigned int maxindex= (_count>0) ? _firstCommand + _count : _indirectCommandArray->getNumElements() - _firstCommand;
     if (!empty() )
          for(unsigned int i = _firstCommand; i<maxindex; ++i){
              functor.addVertexArrayOffset(_indirectCommandArray->baseVertex(i));
@@ -403,17 +328,6 @@
                      &(*this)[_indirectCommandArray->firstIndex(i)]);
              functor.addVertexArrayOffset(-_indirectCommandArray->baseVertex(i));
          }
-=======
-#ifdef PRIMFUNCTORBASEVERTEX
-  //TODO: add base vertex parameter in PrimitiveFunctor and PrimitiveIndexFunctor drawelements method
-       unsigned int maxindex= (_count>0) ? _firstCommand + _count : _indirectCommandArray->getNumElements() - _firstCommand;
-       if (!empty() )
-            for(unsigned int i = _firstCommand; i<maxindex; ++i)
-                    functor.drawElements(_mode,_indirectCommandArray->count(i),
-                                         &(*this)[_indirectCommandArray->firstIndex(i)],
-                                         _indirectCommandArray->baseVertex(i));
-#endif
->>>>>>> d1adb9ac
 }
 
 
@@ -450,8 +364,7 @@
 
 void MultiDrawElementsIndirectUShort::accept(PrimitiveFunctor& functor) const
 {
-<<<<<<< HEAD
-    unsigned int maxindex=_count>0?_firstCommand + _count : _indirectCommandArray->getNumElements() - _firstCommand;
+    unsigned int maxindex= (_count>0) ? _firstCommand + _count : _indirectCommandArray->getNumElements() - _firstCommand;
     if (!empty() )
          for(unsigned int i = _firstCommand; i<maxindex; ++i){
              functor.addVertexArrayOffset(_indirectCommandArray->baseVertex(i));
@@ -459,23 +372,11 @@
                      &(*this)[_indirectCommandArray->firstIndex(i)]);
              functor.addVertexArrayOffset(-_indirectCommandArray->baseVertex(i));
          }
-=======
-#ifdef PRIMFUNCTORBASEVERTEX
-  //TODO: add base vertex parameter in PrimitiveFunctor and PrimitiveIndexFunctor drawelements method
-       unsigned int maxindex= (_count>0) ? _firstCommand + _count : _indirectCommandArray->getNumElements() - _firstCommand;
-       if (!empty() )
-            for(unsigned int i = _firstCommand; i<maxindex; ++i)
-                    functor.drawElements(_mode,_indirectCommandArray->count(i),
-                                         &(*this)[_indirectCommandArray->firstIndex(i)],
-                                         _indirectCommandArray->baseVertex(i));
-#endif
->>>>>>> d1adb9ac
 }
 
 void MultiDrawElementsIndirectUShort::accept(PrimitiveIndexFunctor& functor) const
 {
-<<<<<<< HEAD
-    unsigned int maxindex=_count>0?_firstCommand + _count : _indirectCommandArray->getNumElements() - _firstCommand;
+    unsigned int maxindex= (_count>0) ? _firstCommand + _count : _indirectCommandArray->getNumElements() - _firstCommand;
     if (!empty() )
          for(unsigned int i = _firstCommand; i<maxindex; ++i){
              functor.addVertexArrayOffset(_indirectCommandArray->baseVertex(i));
@@ -483,17 +384,6 @@
                      &(*this)[_indirectCommandArray->firstIndex(i)]);
              functor.addVertexArrayOffset(-_indirectCommandArray->baseVertex(i));
          }
-=======
-#ifdef PRIMFUNCTORBASEVERTEX
-  //TODO: add base vertex parameter in PrimitiveFunctor and PrimitiveIndexFunctor drawelements method
-       unsigned int maxindex = (_count>0) ?_firstCommand + _count : _indirectCommandArray->getNumElements() - _firstCommand;
-       if (!empty() )
-            for(unsigned int i = _firstCommand; i<maxindex; ++i)
-                    functor.drawElements(_mode,_indirectCommandArray->count(i),
-                                         &(*this)[_indirectCommandArray->firstIndex(i)],
-                                         _indirectCommandArray->baseVertex(i));
-#endif
->>>>>>> d1adb9ac
 }
 
 ////////////////////////////////////////////////////////////////////////////////////////////////////////
@@ -527,8 +417,7 @@
 
 void MultiDrawElementsIndirectUInt::accept(PrimitiveFunctor& functor) const
 {
-<<<<<<< HEAD
-    unsigned int maxindex=_count>0?_firstCommand + _count : _indirectCommandArray->getNumElements() - _firstCommand;
+    unsigned int maxindex= (_count>0) ? _firstCommand + _count : _indirectCommandArray->getNumElements() - _firstCommand;
     if (!empty() )
          for(unsigned int i = _firstCommand; i<maxindex; ++i){
              functor.addVertexArrayOffset(_indirectCommandArray->baseVertex(i));
@@ -536,23 +425,11 @@
                      &(*this)[_indirectCommandArray->firstIndex(i)]);
              functor.addVertexArrayOffset(-_indirectCommandArray->baseVertex(i));
          }
-=======
-#ifdef PRIMFUNCTORBASEVERTEX
-  //TODO: add base vertex parameter in PrimitiveFunctor and PrimitiveIndexFunctor drawelements method
-       unsigned int maxindex= (_count>0) ? _firstCommand + _count : _indirectCommandArray->getNumElements() - _firstCommand;
-       if (!empty() )
-            for(unsigned int i = _firstCommand; i<maxindex; ++i)
-                    functor.drawElements(_mode,_indirectCommandArray->count(i),
-                                         &(*this)[_indirectCommandArray->firstIndex(i)],
-                                         _indirectCommandArray->baseVertex(i));
-#endif
->>>>>>> d1adb9ac
 }
 
 void MultiDrawElementsIndirectUInt::accept(PrimitiveIndexFunctor& functor) const
 {
-<<<<<<< HEAD
-    unsigned int maxindex=_count>0?_firstCommand + _count : _indirectCommandArray->getNumElements() - _firstCommand;
+    unsigned int maxindex= (_count>0) ? _firstCommand + _count : _indirectCommandArray->getNumElements() - _firstCommand;
     if (!empty() )
          for(unsigned int i = _firstCommand; i<maxindex; ++i){
              functor.addVertexArrayOffset(_indirectCommandArray->baseVertex(i));
@@ -560,17 +437,6 @@
                      &(*this)[_indirectCommandArray->firstIndex(i)]);
              functor.addVertexArrayOffset(-_indirectCommandArray->baseVertex(i));
          }
-=======
-#ifdef PRIMFUNCTORBASEVERTEX
-  //TODO: add base vertex parameter in PrimitiveFunctor and PrimitiveIndexFunctor drawelements method
-       unsigned int maxindex = (_count>0) ?_firstCommand + _count : _indirectCommandArray->getNumElements() - _firstCommand;
-       if (!empty() )
-            for(unsigned int i = _firstCommand; i<maxindex; ++i)
-                    functor.drawElements(_mode,_indirectCommandArray->count(i),
-                        &(*this)[_indirectCommandArray->firstIndex(i)],
-                        _indirectCommandArray->baseVertex(i));
-#endif
->>>>>>> d1adb9ac
 }
 
 
