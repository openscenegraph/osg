--- conflicted
+++ resolved
@@ -278,12 +278,6 @@
         // bind texture object
         textureObject->bind(state);
 
-<<<<<<< HEAD
-        // if texture parameters changed, then reset them
-        if (getTextureParameterDirty(state.getContextID())) applyTexParameters(GL_TEXTURE_2D_ARRAY,state);
-
-=======
->>>>>>> 7b6eedbd
         // if subload is specified, then use it to subload the images to GPU memory
         if (_subloadCallback.valid())
         {
