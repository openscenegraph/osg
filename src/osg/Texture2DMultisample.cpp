--- conflicted
+++ resolved
@@ -112,19 +112,13 @@
                                  1,
                                  _borderWidth);
 
-<<<<<<< HEAD
-        textureObject->bind();
+        textureObject->bind(state);
         // no image present, but dimensions at set so lets create the texture
         if(extensions->isTextureStorageEnabled)
             extensions->glTexStorage2DMultisample( GL_TEXTURE_2D_MULTISAMPLE, _numSamples, _internalFormat,
                      _textureWidth, _textureHeight, _fixedsamplelocations);
         else
             extensions->glTexImage2DMultisample( GL_TEXTURE_2D_MULTISAMPLE,
-=======
-        textureObject->bind(state);
-
-        extensions->glTexImage2DMultisample( getTextureTarget(),
->>>>>>> 8f96bccb
                                              _numSamples,
                                              _internalFormat,
                                              _textureWidth,
