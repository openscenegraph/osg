--- conflicted
+++ resolved
@@ -1840,15 +1840,6 @@
                 currentDefines[itr->first] = dp;
             }
         }
-<<<<<<< HEAD
-        changed = false;
-        return true;
-    }
-    else
-    {
-        return false;
-=======
->>>>>>> 0876677f
     }
     changed = false;
     return true;
