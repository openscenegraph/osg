--- conflicted
+++ resolved
@@ -141,11 +141,7 @@
                 {
                     pcp->apply(*(itr->second.first));
 
-<<<<<<< HEAD
-                    if (_checkGLErrors==osg::State::ONCE_PER_ATTRIBUTE) _renderInfo.getState()->checkGLErrors(std::string("after pcp->apply(Unfiorm&) in GLObjectsVisitor::apply(osg::StateSet& stateset), unifrom name: ")+(itr->second.first)->getName());
-=======
                     if (_checkGLErrors==osg::State::ONCE_PER_ATTRIBUTE) _renderInfo.getState()->checkGLErrors("after pcp->apply(Unfiorm&) in GLObjectsVisitor::apply(osg::StateSet& stateset), unifrom name: ", (itr->second.first->getName()).c_str());
->>>>>>> 37dbb046
                 }
             }
         }
