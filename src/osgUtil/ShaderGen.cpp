/* -*-c++-*- OpenSceneGraph - Copyright (C) 1998-2009 Robert Osfield
 *
 * This library is open source and may be redistributed and/or modified under
 * the terms of the OpenSceneGraph Public License (OSGPL) version 0.0 or
 * (at your option) any later version.  The full license is in LICENSE file
 * included with this distribution, and on the openscenegraph.org website.
 *
 * This library is distributed in the hope that it will be useful,
 * but WITHOUT ANY WARRANTY; without even the implied warranty of
 * MERCHANTABILITY or FITNESS FOR A PARTICULAR PURPOSE.  See the
 * OpenSceneGraph Public License for more details.
*/

/**
 * \brief    Shader generator framework.
 * \author   Maciej Krol
 */

#include <osgUtil/ShaderGen>
#include <osg/Geode>
#include <osg/Geometry> // for ShaderGenVisitor::update
#include <osg/Fog>
#include <sstream>

#include "shaders/shadergen_vert.cpp"
#include "shaders/shadergen_frag.cpp"

using namespace osgUtil;

namespace osgUtil
{

osg::ref_ptr<osg::Program> s_UberProgram;

<<<<<<< HEAD
protected:

    osg::StateAttribute::GLModeValue getMode(const ModeMap &modeMap,
        osg::StateAttribute::GLMode mode,
        osg::StateAttribute::GLModeValue def = osg::StateAttribute::INHERIT) const
    {
        ModeMap::const_iterator it = modeMap.find(mode);
        return (it != modeMap.end() && it->second.valueVec.size()) ? it->second.valueVec.back() : def;
    }

    osg::StateAttribute *getAttribute(const AttributeMap &attributeMap,
        osg::StateAttribute::Type type, unsigned int member = 0) const
=======
struct UberProgramConstructor
{
    UberProgramConstructor()
>>>>>>> 57f2b1fa
    {
        s_UberProgram = new osg::Program;
        s_UberProgram->addShader(new osg::Shader(osg::Shader::VERTEX, shadergen_vert));
        s_UberProgram->addShader(new osg::Shader(osg::Shader::FRAGMENT, shadergen_frag));
    }
};

UberProgramConstructor s_UberProgramConstructor;


ShaderGenVisitor::ShaderGenVisitor():
    osg::NodeVisitor(osg::NodeVisitor::TRAVERSE_ALL_CHILDREN)
{
}

void ShaderGenVisitor::assignUberProgram(osg::StateSet *stateSet)
{
    if (stateSet)
    {
        stateSet->setAttribute(s_UberProgram.get());
        stateSet->addUniform(new osg::Uniform("diffuseMap", 0));

        remapStateSet(stateSet);
    }
}

void ShaderGenVisitor::apply(osg::Node &node)
{
    osg::StateSet* stateSet = node.getStateSet();
    if (stateSet) remapStateSet(stateSet);

    traverse(node);
}


void ShaderGenVisitor::remapStateSet(osg::StateSet* stateSet)
{
    if (!stateSet) return;

    // remove any modes that won't be appropriate when using shaders, and remap them to the apppropriate Uniform/Define combination


    osg::StateSet::ModeList& modes = stateSet->getModeList();

    if (modes.count(GL_LIGHTING)>0)
    {
        osg::StateAttribute::GLModeValue lightingMode =modes[GL_LIGHTING];

        stateSet->removeMode(GL_LIGHTING);
        stateSet->removeMode(GL_LIGHT0);

        stateSet->setDefine("GL_LIGHTING", lightingMode);
    }


    if (modes.count(GL_FOG)>0)
    {
        osg::StateAttribute::GLModeValue fogMode = modes[GL_FOG];
        stateSet->removeMode(GL_FOG);
        stateSet->setDefine("GL_FOG", fogMode);
    }


    if (!stateSet->getTextureModeList().empty())
    {
        osg::StateSet::ModeList& textureModes = stateSet->getTextureModeList()[0];

        if (textureModes.count(GL_TEXTURE_2D)>0)
        {
            osg::StateAttribute::GLModeValue textureMode = textureModes[GL_TEXTURE_2D];
            stateSet->removeTextureMode(0, GL_TEXTURE_2D);
            stateSet->setDefine("GL_TEXTURE_2D", textureMode);
        }
    }
}

} // namespace osgUtil<|MERGE_RESOLUTION|>--- conflicted
+++ resolved
@@ -32,24 +32,9 @@
 
 osg::ref_ptr<osg::Program> s_UberProgram;
 
-<<<<<<< HEAD
-protected:
-
-    osg::StateAttribute::GLModeValue getMode(const ModeMap &modeMap,
-        osg::StateAttribute::GLMode mode,
-        osg::StateAttribute::GLModeValue def = osg::StateAttribute::INHERIT) const
-    {
-        ModeMap::const_iterator it = modeMap.find(mode);
-        return (it != modeMap.end() && it->second.valueVec.size()) ? it->second.valueVec.back() : def;
-    }
-
-    osg::StateAttribute *getAttribute(const AttributeMap &attributeMap,
-        osg::StateAttribute::Type type, unsigned int member = 0) const
-=======
 struct UberProgramConstructor
 {
     UberProgramConstructor()
->>>>>>> 57f2b1fa
     {
         s_UberProgram = new osg::Program;
         s_UberProgram->addShader(new osg::Shader(osg::Shader::VERTEX, shadergen_vert));
